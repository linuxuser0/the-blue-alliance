import datetime
import logging
import os
import json

from google.appengine.api import taskqueue

from google.appengine.ext import ndb

from google.appengine.ext import webapp
from google.appengine.ext.webapp import template
from google.appengine.api import urlfetch

from helpers.event_team_manipulator import EventTeamManipulator
from helpers.event_team_repairer import EventTeamRepairer
from helpers.event_team_updater import EventTeamUpdater

from helpers.insight_manipulator import InsightManipulator
from helpers.team_manipulator import TeamManipulator
from helpers.opr_helper import OprHelper
from helpers.insights_helper import InsightsHelper
from helpers.typeahead_helper import TypeaheadHelper

from models.event import Event
from models.event_team import EventTeam
from models.match import Match
from models.team import Team
from models.sitevar import Sitevar
from models.typeahead_entry import TypeaheadEntry

import tba_config

from models.insight import Insight


class EventTeamRepairDo(webapp.RequestHandler):
    """
    Repair broken EventTeams.
    """
    def get(self):
        event_teams_keys = EventTeam.query(EventTeam.year == None).fetch(keys_only=True)
        event_teams = ndb.get_multi(event_teams_keys)

        event_teams = EventTeamRepairer.repair(event_teams)
        event_teams = EventTeamManipulator.createOrUpdate(event_teams)

        # sigh. -gregmarra
        if type(event_teams) == EventTeam:
            event_teams = [event_teams]

        template_values = {
            'event_teams': event_teams,
        }

        path = os.path.join(os.path.dirname(__file__), '../templates/math/eventteam_repair_do.html')
        self.response.out.write(template.render(path, template_values))


class EventTeamUpdate(webapp.RequestHandler):
    """
    Task that adds to the EventTeam index for an Event from Matches.
    Can only update or delete EventTeams for unregistered teams.
<<<<<<< HEAD
    ^^^ Does it actually do this? Eugene -- 2013/07/30
    Removes EventTeams for teams that haven't played any matches.
    """
    def get(self, event_key):
        teams, event_teams, et_keys_to_del = EventTeamUpdater.update(event_key)

        teams = TeamManipulator.createOrUpdate(teams)

        if teams:
            event_teams = EventTeamManipulator.createOrUpdate(event_teams)

        if et_keys_to_del:
            ndb.delete_multi(et_keys_to_del)
=======
    """
    def get(self, event_key):
        event = Event.get_by_id(event_key)
        team_ids = set()

        # Add teams from Matches
        match_keys = Match.query(Match.event == event.key).fetch(1000, keys_only=True)
        matches = ndb.get_multi(match_keys)
        for match in matches:
            for team in match.team_key_names:
                team_ids.add(team)

        teams = TeamManipulator.createOrUpdate([Team(
            id=team_id,
            team_number=int(team_id[3:]))
            for team_id in team_ids])

        if teams:
            event_teams = EventTeamManipulator.createOrUpdate([EventTeam(
                id=event_key + "_" + team.key.id(),
                event=event.key,
                team=team.key,
                year=event.year)
                for team in teams])
        else:
            event_teams = None
>>>>>>> aea55b22

        template_values = {
            'event_teams': event_teams,
            'deleted_event_teams_keys': et_keys_to_del
        }

<<<<<<< HEAD
        path = os.path.join(os.path.dirname(__file__),
                            '../templates/math/eventteam_update_do.html')
=======
        path = os.path.join(os.path.dirname(__file__), '../templates/math/eventteam_update_do.html')
>>>>>>> aea55b22
        self.response.out.write(template.render(path, template_values))


class EventTeamUpdateEnqueue(webapp.RequestHandler):
    """
    Handles enqueing building attendance for Events.
    """
    def get(self, when):
        if when == "all":
            event_keys = Event.query().fetch(10000, keys_only=True)
        else:
            event_keys = Event.query(Event.year == int(when)).fetch(10000, keys_only=True)

        for event_key in event_keys:
            taskqueue.add(
                url='/tasks/math/do/eventteam_update/' + event_key.id(),
                method='GET')

        template_values = {
            'event_keys': event_keys,
        }

        path = os.path.join(os.path.dirname(__file__), '../templates/math/eventteam_update_enqueue.html')
        self.response.out.write(template.render(path, template_values))


class EventOprDo(webapp.RequestHandler):
    """
    Calculates the opr for an event
    """
    def get(self, event_key):
        opr = []
        teams = []
        oprs = []
        event = Event.get_by_id(event_key)
        if Match.query(Match.event == event.key).fetch(keys_only=True).count() > 0:
            try:
                opr, teams = OprHelper.opr(event_key)
                oprs.append((opr, teams))
                event.oprs = opr
                event.opr_teams = teams
                event.put()
            except Exception, e:
                logging.error("OPR error on event %s. %s" % (event_key, e))

        logging.info(oprs)

        template_values = {
            'oprs': oprs,
        }

        path = os.path.join(os.path.dirname(__file__), '../templates/math/event_opr_do.html')
        self.response.out.write(template.render(path, template_values))

    def post(self):
        self.get()


class EventOprEnqueue(webapp.RequestHandler):
    """
    Enqueues OPR calculation
    """
    def get(self, when):
        if when == "now":
            events = Event.query(Event.end_date <= datetime.datetime.today() + datetime.timedelta(days=4))
            events = Event.query(Event.end_date >= datetime.datetime.today() - datetime.timedelta(days=1))
        else:
            events = Event.query(Event.year == int(when))

        events = events.fetch(500)

        for event in events:
            taskqueue.add(
                url='/tasks/math/do/event_opr/' + event.key_name,
                method='GET')

        template_values = {
            'event_count': len(events),
            'year': when
        }

        path = os.path.join(os.path.dirname(__file__), '../templates/math/event_opr_enqueue.html')
        self.response.out.write(template.render(path, template_values))


class YearInsightsEnqueue(webapp.RequestHandler):
    """
    Enqueues Insights calculation of a given kind for a given year
    """
    def get(self, kind, year):
        taskqueue.add(
            url='/tasks/math/do/insights/{}/{}'.format(kind, year),
            method='GET')

        template_values = {
            'kind': kind,
            'year': year
        }

        path = os.path.join(os.path.dirname(__file__), '../templates/math/year_insights_enqueue.html')
        self.response.out.write(template.render(path, template_values))


class YearInsightsDo(webapp.RequestHandler):
    """
    Calculates insights of a given kind for a given year.
    Calculations of a given kind should reuse items fetched from the datastore.
    """

    def get(self, kind, year):
        year = int(year)

        insights = None
        if kind == 'matches':
            insights = InsightsHelper.doMatchInsights(year)
        elif kind == 'awards':
            insights = InsightsHelper.doAwardInsights(year)

        if insights != None:
            InsightManipulator.createOrUpdate(insights)

        template_values = {
            'insights': insights,
            'year': year,
            'kind': kind,
        }

        path = os.path.join(os.path.dirname(__file__), '../templates/math/year_insights_do.html')
        self.response.out.write(template.render(path, template_values))

    def post(self):
        self.get()


class OverallInsightsEnqueue(webapp.RequestHandler):
    """
    Enqueues Overall Insights calculation for a given kind.
    """
    def get(self, kind):
        taskqueue.add(
            url='/tasks/math/do/overallinsights/{}'.format(kind),
            method='GET')

        template_values = {
            'kind': kind,
        }

        path = os.path.join(os.path.dirname(__file__), '../templates/math/overall_insights_enqueue.html')
        self.response.out.write(template.render(path, template_values))


class OverallInsightsDo(webapp.RequestHandler):
    """
    Calculates overall insights of a given kind.
    Calculations of a given kind should reuse items fetched from the datastore.
    """

    def get(self, kind):
        insights = None
        if kind == 'matches':
            insights = InsightsHelper.doOverallMatchInsights()
        elif kind == 'awards':
            insights = InsightsHelper.doOverallAwardInsights()

        if insights != None:
            InsightManipulator.createOrUpdate(insights)

        template_values = {
            'insights': insights,
            'kind': kind,
        }

        path = os.path.join(os.path.dirname(__file__), '../templates/math/overall_insights_do.html')
        self.response.out.write(template.render(path, template_values))

    def post(self):
        self.get()


class TypeaheadCalcEnqueue(webapp.RequestHandler):
    """
    Enqueues typeahead calculations
    """
    def get(self):
        taskqueue.add(url='/tasks/math/do/typeaheadcalc', method='GET')
        template_values = {}
        path = os.path.join(os.path.dirname(__file__), '../templates/math/typeaheadcalc_enqueue.html')
        self.response.out.write(template.render(path, template_values))


class TypeaheadCalcDo(webapp.RequestHandler):
    """
    Calculates typeahead entries
    """
    def get(self):
        @ndb.tasklet
        def get_events_async():
            event_keys = yield Event.query().order(-Event.year).order(Event.name).fetch_async(keys_only=True)
            events = yield ndb.get_multi_async(event_keys)
            raise ndb.Return(events)

        @ndb.tasklet
        def get_teams_async():
            team_keys = yield Team.query().order(Team.team_number).fetch_async(keys_only=True)
            teams = yield ndb.get_multi_async(team_keys)
            raise ndb.Return(teams)

        @ndb.toplevel
        def get_events_and_teams():
            events, teams = yield get_events_async(), get_teams_async()
            raise ndb.Return((events, teams))

        events, teams = get_events_and_teams()

        results = {}
        for team in teams:
            keys = set()
            keys.add(str(team.team_number)[0])
            if not team.nickname:
                nickname = "Team %s" % team.team_number
            else:
                nickname = team.nickname
                keys = keys.union(TypeaheadHelper.get_search_keys(nickname))
            entry = '%s | %s' % (team.team_number, nickname)
            for key in keys:
                if key in results:
                    results[key].append(entry)
                else:
                    results[key] = [entry]

        for event in events:
            keys = set()
            keys.add(str(event.year)[0])
            keys.add(event.event_short[0])
            keys = keys.union(TypeaheadHelper.get_search_keys(event.name))
            entry = '%s %s [%s]' % (event.year, event.name, event.event_short.upper())
            for key in keys:
                if key in results:
                    results[key].append(entry)
                else:
                    results[key] = [entry]

        entries = []
        for key, data in results.items():
            entries.append(TypeaheadEntry(id=key,
                                          data_json=json.dumps(data)))
        ndb.put_multi(entries)

        template_values = {'results': results}
        path = os.path.join(os.path.dirname(__file__), '../templates/math/typeaheadcalc_do.html')
        self.response.out.write(template.render(path, template_values))<|MERGE_RESOLUTION|>--- conflicted
+++ resolved
@@ -60,7 +60,6 @@
     """
     Task that adds to the EventTeam index for an Event from Matches.
     Can only update or delete EventTeams for unregistered teams.
-<<<<<<< HEAD
     ^^^ Does it actually do this? Eugene -- 2013/07/30
     Removes EventTeams for teams that haven't played any matches.
     """
@@ -74,46 +73,14 @@
 
         if et_keys_to_del:
             ndb.delete_multi(et_keys_to_del)
-=======
-    """
-    def get(self, event_key):
-        event = Event.get_by_id(event_key)
-        team_ids = set()
-
-        # Add teams from Matches
-        match_keys = Match.query(Match.event == event.key).fetch(1000, keys_only=True)
-        matches = ndb.get_multi(match_keys)
-        for match in matches:
-            for team in match.team_key_names:
-                team_ids.add(team)
-
-        teams = TeamManipulator.createOrUpdate([Team(
-            id=team_id,
-            team_number=int(team_id[3:]))
-            for team_id in team_ids])
-
-        if teams:
-            event_teams = EventTeamManipulator.createOrUpdate([EventTeam(
-                id=event_key + "_" + team.key.id(),
-                event=event.key,
-                team=team.key,
-                year=event.year)
-                for team in teams])
-        else:
-            event_teams = None
->>>>>>> aea55b22
 
         template_values = {
             'event_teams': event_teams,
             'deleted_event_teams_keys': et_keys_to_del
         }
 
-<<<<<<< HEAD
         path = os.path.join(os.path.dirname(__file__),
                             '../templates/math/eventteam_update_do.html')
-=======
-        path = os.path.join(os.path.dirname(__file__), '../templates/math/eventteam_update_do.html')
->>>>>>> aea55b22
         self.response.out.write(template.render(path, template_values))
 
 
