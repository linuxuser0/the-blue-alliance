--- conflicted
+++ resolved
@@ -22,12 +22,10 @@
 from models.event_team import EventTeam
 from models.match import Match
 from models.team import Team
-<<<<<<< HEAD
 from models.sitevar import Sitevar
 
 import tba_config
 
-=======
 from models.insight import Insight
 
 class EventTeamRepairDo(webapp.RequestHandler):
@@ -50,7 +48,6 @@
         
         path = os.path.join(os.path.dirname(__file__), '../templates/math/eventteam_repair_do.html')
         self.response.out.write(template.render(path, template_values))
->>>>>>> 1f54673b
 
 class EventTeamUpdate(webapp.RequestHandler):
     """
@@ -167,7 +164,6 @@
         path = os.path.join(os.path.dirname(__file__), '../templates/math/event_opr_enqueue.html')
         self.response.out.write(template.render(path, template_values))
 
-<<<<<<< HEAD
 class FirebasePushDo(webapp.RequestHandler):
     """
     Pushes data to Firebase
@@ -187,7 +183,7 @@
         result = urlfetch.fetch(url, payload_json, 'POST')
         if result.status_code not in self.SUCCESS_STATUS_CODES:
             logging.warning("Error pushing data to Firebase: {}. ERROR {}: {}".format(payload_json, result.status_code, result.content))
-=======
+
 class YearInsightsEnqueue(webapp.RequestHandler):
     """
     Enqueues Insights calculation of a given kind for a given year
@@ -276,5 +272,4 @@
         self.response.out.write(template.render(path, template_values))
 
     def post(self):
-        self.get()
->>>>>>> 1f54673b
+        self.get()