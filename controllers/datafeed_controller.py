import logging
import os
import datetime
import json

from google.appengine.api import taskqueue
from google.appengine.ext import db, webapp
from google.appengine.ext.webapp import template

from datafeeds.datafeed_fms import DatafeedFms
from datafeeds.datafeed_tba import DatafeedTba
<<<<<<< HEAD
from datafeeds.datafeed_usfirst_teams import DatafeedUsfirstTeams
from datafeeds.datafeed_usfirst_teams2 import DatafeedUsfirstTeams2
from datafeeds.datafeed_usfirst_awards import DatafeedUsfirstAwards
from datafeeds.datafeed_tba_videos import DatafeedTbaVideos
from datafeeds.datafeed_usfirst2 import DatafeedUsfirst2

from helpers.event_helper import EventUpdater
from helpers.match_helper import MatchUpdater
from helpers.award_helper import AwardUpdater
from helpers.team_helper import TeamHelper, TeamTpidHelper, TeamUpdater
=======
from datafeeds.datafeed_usfirst import DatafeedUsfirst

from helpers.event_manipulator import EventManipulator
from helpers.match_manipulator import MatchManipulator
from helpers.team_helper import TeamHelper, TeamTpidHelper
from helpers.team_manipulator import TeamManipulator
>>>>>>> 0803d8b0
from helpers.opr_helper import OprHelper

from models.event import Event
from models.event_team import EventTeam
from models.match import Match
from models.team import Team

class FmsEventListGet(webapp.RequestHandler):
    """
    Fetch basic data about all current season events at once.
    """
    def get(self):
        df = DatafeedFms()
        events = df.getFmsEventList()

        # filter if first_eid is too high, meaning its a Championship Division
        # (we manually add these due to naming issues)
        events = filter(lambda e: int(e.first_eid) < 100000, events)
        
        events = EventManipulator.createOrUpdate(events)

        template_values = {
            "events": events
        }
        
        path = os.path.join(os.path.dirname(__file__), '../templates/datafeeds/fms_event_list_get.html')
        self.response.out.write(template.render(path, template_values))


class FmsTeamListGet(webapp.RequestHandler):
    """
    Fetch basic data about all current season teams at once.
    Doesn't get tpids or full data.
    """
    def get(self):
        df = DatafeedFms()
        teams = df.getFmsTeamList()
        TeamManipulator.createOrUpdate(teams)
        
        template_values = {
            "teams": teams
        }
        
        path = os.path.join(os.path.dirname(__file__), '../templates/datafeeds/fms_team_list_get.html')
        self.response.out.write(template.render(path, template_values))


class TbaVideosEnqueue(webapp.RequestHandler):
    """
    Handles enqueing grabing tba_videos for Matches at individual Events.
    """
    def get(self):
        events = Event.all()

        for event in events.fetch(5000):
            taskqueue.add(
                url='/tasks/get/tba_videos/' + event.key_name, 
                method='GET')
        
        template_values = {
            'event_count': Event.all().count(),
        }

        path = os.path.join(os.path.dirname(__file__), '../templates/datafeeds/tba_videos_enqueue.html')
        self.response.out.write(template.render(path, template_values))


class TbaVideosGet(webapp.RequestHandler):
    """
    Handles reading a TBA video listing page and updating the match objects in the datastore as needed.
    """
    def get(self, event_key):
        df = DatafeedTba()
        
        event = Event.get_by_key_name(event_key)
        match_filetypes = df.getVideos(event)
        if match_filetypes:
            matches_to_put = []
            for match in event.match_set:
                if match.tba_videos != match_filetypes.get(match.key_name, []):
                    match.tba_videos = match_filetypes.get(match.key_name, [])
                    matches_to_put.append(match)
            
            db.put(matches_to_put)
            
            tbavideos = match_filetypes.items()
        else:
            logging.info("No tbavideos found for event " + event.key_name)
            tbavideos = []
        
        template_values = {
            'tbavideos': tbavideos,
        }
        
        path = os.path.join(os.path.dirname(__file__), '../templates/datafeeds/tba_videos_get.html')
        self.response.out.write(template.render(path, template_values))


class UsfirstEventDetailsEnqueue(webapp.RequestHandler):
    """
    Handles enqueing updates to individual USFIRST events.
    """
    def get(self, year):
        events = Event.all()
        events.filter('first_eid != ', None) # Official events with EIDs
        events.filter('year =', int(year))
        
        for event in events.fetch(100):
            taskqueue.add(
                queue_name='usfirst',
                url='/tasks/get/usfirst_event_details/%s/%s' % (year, event.first_eid),
                method='GET')
        
        template_values = {
            'event_count': events.count(),
            'year': year,
        }

        path = os.path.join(os.path.dirname(__file__), '../templates/datafeeds/usfirst_events_details_enqueue.html')
        self.response.out.write(template.render(path, template_values))


class UsfirstEventDetailsGet(webapp.RequestHandler):
    """
    Handles reading a USFIRST event page and creating or updating the model as needed.
    Includes registered Teams.
    """
    def get(self, year, first_eid):
        datafeed = DatafeedUsfirst()

        event = datafeed.getEventDetails(int(year), first_eid)
        event = EventManipulator.createOrUpdate(event)
        
        new_teams = datafeed.getEventTeams(int(year), first_eid)
        old_teams = Team.get_by_key_name([new_team.key().name() for new_team in new_teams])
        
        for new_team, team in zip(new_teams, old_teams):
            if team is None:
                team = new_team
                team.put()
            
            et = EventTeam.get_or_insert(
                key_name = event.key_name + "_" + team.key().name(),
                event = event,
                team = team
            )
        
        template_values = {
            'event': event,
            'eventteams_count': len(new_teams),
        }
        
        path = os.path.join(os.path.dirname(__file__), '../templates/datafeeds/usfirst_event_details_get.html')
        self.response.out.write(template.render(path, template_values))

class UsfirstAwardsGetEnqueue(webapp.RequestHandler):
    """
    Handles enqueing updates to individual USFIRST events.
    """
    def get(self):
        try:
            year = self.request.get("year")
            if year == '':
                year = 2012
        except Exception, detail:
            logging.error('Failed to get year value')
            year = 2012

        events = Event.all()
        events.filter('first_eid != ', None) # Official events with EIDs
        events.filter('year =', year)
        
        for event in events.fetch(100):
            taskqueue.add(
                queue_name='usfirst',
                url='/tasks/usfirst_awards_get/%s' % (event.key().name()),
                method='GET')
        template_values = {
            'events': events,
            'year': year,
        }

        path = os.path.join(os.path.dirname(__file__), '../templates/datafeeds/usfirst_awards_get_enqueue.html')
        self.response.out.write(template.render(path, template_values))

class UsfirstAwardsGet(webapp.RequestHandler):
    """
    Handles reading a USFIRST match results page and updating the datastore as needed.
    """
    def get(self, event_key):
        df = DatafeedUsfirstAwards()
        au = AwardUpdater()
        
        event = Event.get_by_key_name(event_key)
        awards = df.getAwardResultsList(event)
        
        new_awards = list()
        if awards is not None:
            #au.bulkRead(awards)
            for award in awards:
                new_award = au.findOrSpawnWithCache(award) # findOrSpawn doesn't put() things.
                new_awards.append(new_award)    
            keys = db.put(new_awards) # Doing a bulk put() is faster than individually.
        else:
            logging.info("No awards found for event " + str(event.year) + " " + str(event.name))
        
        template_values = {
            'awards': new_awards,
        }
        
        path = os.path.join(os.path.dirname(__file__), '../templates/datafeeds/usfirst_awards_get.html')
        self.response.out.write(template.render(path, template_values))


class UsfirstEventListGet(webapp.RequestHandler):
    """
    Handles reading the USFIRST event list.
    Enqueues a bunch of detailed reads that actually establish Event objects.
    """
    def get(self, year):
        df = DatafeedUsfirst()
        events = df.getEventList(int(year))
        
        for event in events:
            taskqueue.add(
                queue_name='usfirst',
                url='/tasks/get/usfirst_event_details/%s/%s' % (year, event.first_eid),
                method='GET')
        
        template_values = {
            'events': events,
            'year': year
        }
        
        path = os.path.join(os.path.dirname(__file__), '../templates/datafeeds/usfirst_event_list_get.html')
        self.response.out.write(template.render(path, template_values))


class UsfirstMatchesEnqueue(webapp.RequestHandler):
    """
    Handles enqueing getting match results for USFIRST events.
    """
    def get(self, when):
        events = Event.all().filter('official =', True)
        
        if when == "now":
            events = events.filter('end_date <=', datetime.date.today() + datetime.timedelta(days=4))
            events = events.filter('end_date >=', datetime.date.today() - datetime.timedelta(days=1))
        else:
            events = events.filter('year =', int(when))
        
        events = events.fetch(500)
        for event in events:
            taskqueue.add(
                queue_name='usfirst',
                url='/tasks/get/usfirst_matches/' + event.key().name(),
                method='GET')
        
        template_values = {
            'events': events,
        }

        path = os.path.join(os.path.dirname(__file__), '../templates/datafeeds/usfirst_matches_enqueue.html')
        self.response.out.write(template.render(path, template_values))


class UsfirstMatchesGet(webapp.RequestHandler):
    """
    Handles reading a USFIRST match results page and updating the datastore as needed.
    """
    def get(self, event_key):
        df = DatafeedUsfirst()
        
        event = Event.get_by_key_name(event_key)
        new_matches = MatchManipulator.createOrUpdate(df.getMatches(event))

        template_values = {
            'matches': new_matches,
        }
        
        path = os.path.join(os.path.dirname(__file__), '../templates/datafeeds/usfirst_matches_get.html')
        self.response.out.write(template.render(path, template_values))
        
        
class UsfirstEventRankingsEnqueue(webapp.RequestHandler):
    """
    Handles enqueing getting rankings for USFIRST events.
    """
    def get(self, when):
        events = Event.all()
        events = events.filter('official =', True)
        
        if when == "now":
            events = events.filter('end_date <=', datetime.date.today() + datetime.timedelta(days=4))
            events = events.filter('end_date >=', datetime.date.today() - datetime.timedelta(days=1))
        else:
            events = events.filter('year =', int(when))
        
        events = events.fetch(500)
        for event in events:
            taskqueue.add(
                queue_name='usfirst',
                url='/tasks/get/usfirst_event_rankings/' + event.key().name(),
                method='GET')
        
        template_values = {
            'events': events,
        }

        path = os.path.join(os.path.dirname(__file__), '../templates/datafeeds/usfirst_event_rankings_enqueue.html')
        self.response.out.write(template.render(path, template_values))


class UsfirstEventRankingsGet(webapp.RequestHandler):
    """
    Handles reading a USFIRST ranking page and updating the datastore as needed.
    """
    def get(self, event_key):
        df = DatafeedUsfirst()
        
        event = Event.get_by_key_name(event_key)
        rankings = df.getEventRankings(event)
        event.rankings_json = json.dumps(rankings)
        db.put(event)

        template_values = {'rankings': rankings,
                           'event_name': event.key_name}
        
        path = os.path.join(os.path.dirname(__file__), '../templates/datafeeds/usfirst_event_rankings_get.html')
        self.response.out.write(template.render(path, template_values))


class UsfirstTeamDetailsEnqueue(webapp.RequestHandler):
    """
    Handles enqueing updates to individual USFIRST teams.
    """
    def get(self):
        offset = int(self.request.get("offset", 0))
        
        teams = Team.all(keys_only=True).fetch(1000, int(offset))
        for team_key in teams:
            taskqueue.add(
                queue_name='usfirst',
                url='/tasks/get/usfirst_team_details/' + team_key.name(),
                method='GET')
        
        # FIXME omg we're just writing out? -gregmarra 2012 Aug 26
        self.response.out.write("%s team gets have been enqueued offset from %s.<br />" %(len(teams), offset))
        self.response.out.write("Reload with ?offset=%s to enqueue more." % (offset + len(teams)))


class UsfirstTeamDetailsGet(webapp.RequestHandler):
    """
    Handles reading a USFIRST team information page and updating the
    model accordingly.
    """
    def get(self, key_name):
        df = DatafeedUsfirst()
        team = df.getTeamDetails(Team.get_by_key_name(key_name))
        if team:
            team = TeamManipulator.createOrUpdate(team)
            success = True
        else:
            success = False
        
        template_values = {
            'team': team,
            'success': success,
        }
        
        path = os.path.join(os.path.dirname(__file__), '../templates/datafeeds/usfirst_team_details_get.html')
        self.response.out.write(template.render(path, template_values))


class UsfirstTeamsTpidsGet(webapp.RequestHandler):
    """
    A run-as-needed function that instantiates new Team objects based on 
    FIRST's full team list.
    """
    def get(self, year):
        df = DatafeedUsfirst()
        skip = 0
        
        try:
            skip = self.request.get("skip")
            if skip == '':
                skip = 0
        except Exception, detail:
            logging.error('Failed to get skip value')
        
        logging.info("YEAR: %s", year)
        df.getTeamsTpids(int(year), skip)
        
        team_count = Team.all().count()
        
        template_values = {
            'team_count': team_count
        }
        
        path = os.path.join(os.path.dirname(__file__), '../templates/datafeeds/usfirst_teams_tpids.html')
        self.response.out.write(template.render(path, template_values))<|MERGE_RESOLUTION|>--- conflicted
+++ resolved
@@ -9,25 +9,14 @@
 
 from datafeeds.datafeed_fms import DatafeedFms
 from datafeeds.datafeed_tba import DatafeedTba
-<<<<<<< HEAD
-from datafeeds.datafeed_usfirst_teams import DatafeedUsfirstTeams
-from datafeeds.datafeed_usfirst_teams2 import DatafeedUsfirstTeams2
+from datafeeds.datafeed_usfirst import DatafeedUsfirst
 from datafeeds.datafeed_usfirst_awards import DatafeedUsfirstAwards
-from datafeeds.datafeed_tba_videos import DatafeedTbaVideos
-from datafeeds.datafeed_usfirst2 import DatafeedUsfirst2
-
-from helpers.event_helper import EventUpdater
-from helpers.match_helper import MatchUpdater
-from helpers.award_helper import AwardUpdater
-from helpers.team_helper import TeamHelper, TeamTpidHelper, TeamUpdater
-=======
-from datafeeds.datafeed_usfirst import DatafeedUsfirst
 
 from helpers.event_manipulator import EventManipulator
 from helpers.match_manipulator import MatchManipulator
+from helpers.award_helper import AwardUpdater
 from helpers.team_helper import TeamHelper, TeamTpidHelper
 from helpers.team_manipulator import TeamManipulator
->>>>>>> 0803d8b0
 from helpers.opr_helper import OprHelper
 
 from models.event import Event
@@ -183,7 +172,7 @@
         path = os.path.join(os.path.dirname(__file__), '../templates/datafeeds/usfirst_event_details_get.html')
         self.response.out.write(template.render(path, template_values))
 
-class UsfirstAwardsGetEnqueue(webapp.RequestHandler):
+class UsfirstAwardsEnqueue(webapp.RequestHandler):
     """
     Handles enqueing updates to individual USFIRST events.
     """
@@ -203,14 +192,14 @@
         for event in events.fetch(100):
             taskqueue.add(
                 queue_name='usfirst',
-                url='/tasks/usfirst_awards_get/%s' % (event.key().name()),
+                url='/tasks/get/usfirst_awards/%s' % (event.key().name()),
                 method='GET')
         template_values = {
             'events': events,
             'year': year,
         }
 
-        path = os.path.join(os.path.dirname(__file__), '../templates/datafeeds/usfirst_awards_get_enqueue.html')
+        path = os.path.join(os.path.dirname(__file__), '../templates/datafeeds/usfirst_awards_enqueue.html')
         self.response.out.write(template.render(path, template_values))
 
 class UsfirstAwardsGet(webapp.RequestHandler):
