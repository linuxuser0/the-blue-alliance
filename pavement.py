--- conflicted
+++ resolved
@@ -8,29 +8,10 @@
 path = path("./")
 
 @task
-<<<<<<< HEAD
-def test():
-  """Run tests."""
-  print("Running Tests")
-  sh("python run_tests.py")
-
-
-@task
-def test_fast():
-  """Run tests that don't require HTTP"""
-  print("Running Fast Tests")
-  sh("python run_tests.py /usr/local/google_appengine test_math_*.py")
-  sh("python run_tests.py /usr/local/google_appengine test_*parser*.py")
-  sh("python run_tests.py /usr/local/google_appengine test_*manipulator.py")
-  sh("python run_tests.py /usr/local/google_appengine test_*api.py")
-  sh("python run_tests.py /usr/local/google_appengine test_event.py")
-  sh("python run_tests.py /usr/local/google_appengine test_match_cleanup.py")
-=======
 def javascript():
     """Combine Compress Javascript"""
     print("Combining and Compressing Javascript")
     sh("python do_compress.py js")
->>>>>>> 53d4f81e
 
 
 @task
@@ -87,7 +68,7 @@
   """Run tests that don't require HTTP"""
   print("Running Fast Tests")
   sh("python run_tests.py --test_pattern=test_math_*.py")
-  sh("python run_tests.py --test_pattern=test_*parser.py")
+  sh("python run_tests.py --test_pattern=test_*parser*.py")
   sh("python run_tests.py --test_pattern=test_*manipulator.py")
   sh("python run_tests.py --test_pattern=test_*api.py")
   sh("python run_tests.py --test_pattern=test_event.py")
