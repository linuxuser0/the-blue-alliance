# Easy paver commands for less command typing and more coding.
# Visit http://paver.github.com/paver/ to get started. - @brandondean Sept. 30
import subprocess
import json
import time
from paver.easy import *

path = path("./")

@task
def clean():
  """Get rid of junk files."""

  if path.files("bulkloader-*"):
    sh("rm bulkloader-*")
    print("All cleaned up!")
  else:
    print("Nothing to clean! :)")

@task
def setup():
  """Set up data for development environments."""
  
  print("Building CSS/JS...")
  less()
  javascript()
  
  print("Setting up dev data.")
  
  print("Getting Teams")
  sh("curl -s http://localhost:8088/tasks/get/fms_team_list")
  print("Importing test Event data")
  sh("echo \"omgrobots\" | appcfg.py upload_data --config_file=bulkloader.yaml --filename=test_data/events.csv --kind=Event --url=http://localhost:8088/_ah/remote_api --num_threads=1 --email=admin@localhost --passin")
  print("Importing test Match data")
  sh("echo \"omgrobots\" | appcfg.py upload_data --config_file=bulkloader.yaml --filename=test_data/matches_2010cmp.csv --kind=Match --url=http://localhost:8088/_ah/remote_api --num_threads=1 --email=admin@localhost --passin")
  print("Enqueuing building EventTeams")
  sh("curl -s http://localhost:8088/tasks/math/enqueue/eventteam_update")
  print("Getting 2010cmp videos from TBA")
  sh("curl -s http://localhost:8088/tasks/math/do/tba_videos/2010cmp")
  print("Getting 2013 Event List")
  sh("curl -s http://localhost:8088/tasks/get/usfirst_event_list/2013")

  clean()
  print("Done setting up! 2013 events loaded and 2010cmp is now ready for testing.")

@task
def test():
  """Run tests."""
  print("Running Tests")
  sh("python run_tests.py")

@task
def test_fast():
  """Run tests that don't require HTTP"""
  print("Running Fast Tests")
  sh("python run_tests.py /usr/local/google_appengine test_math_*.py")
  sh("python run_tests.py /usr/local/google_appengine test_*parser.py")
  sh("python run_tests.py /usr/local/google_appengine test_*manipulator.py")
  sh("python run_tests.py /usr/local/google_appengine test_*api.py")
  sh("python run_tests.py /usr/local/google_appengine test_event.py")
  sh("python run_tests.py /usr/local/google_appengine test_match_cleanup.py")

@task
def less():
  """Build and Combine CSS"""
  print("Building and Combining CSS")
  sh("lessc static/css/less_css/tba_style.main.less static/css/less_css/tba_style.main.css")
  sh("lessc static/css/less_css/tba_style.gameday.less static/css/less_css/tba_style.gameday.css")
  sh("python do_compress.py css")

@task
def javascript():
    """Combine Compress Javascript"""
    print("Combining and Compressing Javascript")
    sh("python do_compress.py js")

@task
def preflight():
  """Prep a prod push"""
  test()
  less()
  javascript()
<<<<<<< HEAD
  
@task
def lint():
  sh("python linter.py")
=======
  git_branch_name = subprocess.check_output(["git", "rev-parse", "--abbrev-ref", "HEAD"])
  git_last_commit = subprocess.check_output(["git", "log", "-1"])
  build_time = time.ctime()
  data = {'git_branch_name': git_branch_name,
          'git_last_commit': git_last_commit,
          'build_time': build_time}
  with open('version_info.json', 'w') as f:
      f.write(json.dumps(data))
>>>>>>> 0f4a7b48
<|MERGE_RESOLUTION|>--- conflicted
+++ resolved
@@ -80,12 +80,7 @@
   test()
   less()
   javascript()
-<<<<<<< HEAD
-  
-@task
-def lint():
-  sh("python linter.py")
-=======
+
   git_branch_name = subprocess.check_output(["git", "rev-parse", "--abbrev-ref", "HEAD"])
   git_last_commit = subprocess.check_output(["git", "log", "-1"])
   build_time = time.ctime()
@@ -94,4 +89,7 @@
           'build_time': build_time}
   with open('version_info.json', 'w') as f:
       f.write(json.dumps(data))
->>>>>>> 0f4a7b48
+
+@task
+def lint():
+  sh("python linter.py")