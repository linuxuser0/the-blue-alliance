#!/usr/bin/env python
import os
import webapp2

import tba_config

from controllers.datafeed_controller import TbaVideosGet, TbaVideosEnqueue
from controllers.datafeed_controller import FmsEventListGet, FmsTeamListGet
from controllers.datafeed_controller import OffseasonMatchesGet
from controllers.datafeed_controller import TwitterFrcfmsMatchesGet
from controllers.datafeed_controller import UsfirstEventDetailsEnqueue, UsfirstEventDetailsGet, UsfirstEventListGet
from controllers.datafeed_controller import UsfirstAwardsEnqueue, UsfirstAwardsGet
from controllers.datafeed_controller import UsfirstMatchesEnqueue, UsfirstMatchesGet, UsfirstEventRankingsEnqueue, UsfirstEventRankingsGet
from controllers.datafeed_controller import UsfirstTeamDetailsEnqueue, UsfirstTeamDetailsGet, UsfirstTeamsTpidsGet

from controllers.cron_controller import EventTeamRepairDo, EventTeamUpdate, EventTeamUpdateEnqueue
from controllers.cron_controller import EventOprDo, EventOprEnqueue
<<<<<<< HEAD
from controllers.cron_controller import FirebasePushDo
=======
from controllers.cron_controller import YearInsightsEnqueue, YearInsightsDo, OverallInsightsEnqueue, OverallInsightsDo
>>>>>>> 1f54673b

app = webapp2.WSGIApplication([('/tasks/enqueue/tba_videos', TbaVideosEnqueue),
                               ('/tasks/enqueue/usfirst_event_details/([0-9]*)', UsfirstEventDetailsEnqueue),
                               ('/tasks/enqueue/usfirst_event_rankings/(.*)', UsfirstEventRankingsEnqueue),
                               ('/tasks/enqueue/usfirst_awards/(.*)', UsfirstAwardsEnqueue),
                               ('/tasks/enqueue/usfirst_matches/(.*)', UsfirstMatchesEnqueue),
                               ('/tasks/enqueue/usfirst_team_details', UsfirstTeamDetailsEnqueue),
                               ('/tasks/do/firebase_push', FirebasePushDo),
                               ('/tasks/get/fms_event_list', FmsEventListGet),
                               ('/tasks/get/fms_team_list', FmsTeamListGet),
                               ('/tasks/get/offseason_matches/(.*)', OffseasonMatchesGet),
                               ('/tasks/get/tba_videos/(.*)', TbaVideosGet),
                               ('/tasks/get/twitter_frcfms_matches', TwitterFrcfmsMatchesGet),
                               ('/tasks/get/usfirst_event_list/([0-9]*)', UsfirstEventListGet),
                               ('/tasks/get/usfirst_event_details/([0-9]*)/([0-9]*)', UsfirstEventDetailsGet),
                               ('/tasks/get/usfirst_event_rankings/(.*)', UsfirstEventRankingsGet),
                               ('/tasks/get/usfirst_awards/(.*)', UsfirstAwardsGet),
                               ('/tasks/get/usfirst_matches/(.*)', UsfirstMatchesGet),
                               ('/tasks/get/usfirst_team_details/(.*)', UsfirstTeamDetailsGet),
                               ('/tasks/get/usfirst_teams_tpids/([0-9]*)', UsfirstTeamsTpidsGet),
                               ('/tasks/math/enqueue/event_opr/(.*)', EventOprEnqueue),
                               ('/tasks/math/enqueue/eventteam_update/(.*)', EventTeamUpdateEnqueue),
                               ('/tasks/math/do/event_opr/(.*)', EventOprDo),
                               ('/tasks/math/do/eventteam_repair', EventTeamRepairDo),
                               ('/tasks/math/do/eventteam_update/(.*)', EventTeamUpdate),
                               ('/tasks/math/enqueue/overallinsights/(.*)', OverallInsightsEnqueue),
                               ('/tasks/math/do/overallinsights/(.*)', OverallInsightsDo),
                               ('/tasks/math/enqueue/insights/(.*)/([0-9]*)', YearInsightsEnqueue),
                               ('/tasks/math/do/insights/(.*)/([0-9]*)', YearInsightsDo),
                               ],
                              debug=tba_config.DEBUG)<|MERGE_RESOLUTION|>--- conflicted
+++ resolved
@@ -15,11 +15,9 @@
 
 from controllers.cron_controller import EventTeamRepairDo, EventTeamUpdate, EventTeamUpdateEnqueue
 from controllers.cron_controller import EventOprDo, EventOprEnqueue
-<<<<<<< HEAD
+from controllers.cron_controller import YearInsightsEnqueue, YearInsightsDo, OverallInsightsEnqueue, OverallInsightsDo
 from controllers.cron_controller import FirebasePushDo
-=======
-from controllers.cron_controller import YearInsightsEnqueue, YearInsightsDo, OverallInsightsEnqueue, OverallInsightsDo
->>>>>>> 1f54673b
+
 
 app = webapp2.WSGIApplication([('/tasks/enqueue/tba_videos', TbaVideosEnqueue),
                                ('/tasks/enqueue/usfirst_event_details/([0-9]*)', UsfirstEventDetailsEnqueue),
