#!/usr/bin/env python
import os
import webapp2

import tba_config

from controllers.datafeed_controller import TbaVideosGet, TbaVideosEnqueue
from controllers.datafeed_controller import FmsEventListGet, FmsTeamListGet
from controllers.datafeed_controller import UsfirstEventDetailsEnqueue, UsfirstEventDetailsGet, UsfirstEventListGet
from controllers.datafeed_controller import UsfirstMatchesEnqueue, UsfirstMatchesGet, UsfirstEventRankingsEnqueue, UsfirstEventRankingsGet
<<<<<<< HEAD
from controllers.datafeed_controller import UsfirstAwardsGetEnqueue, UsfirstAwardsGet
from controllers.datafeed_controller import UsfirstTeamGetEnqueue, UsfirstTeamGet, UsfirstTeamsInstantiate

from controllers.datafeed_controller import OprGet, OprGetEnqueue
=======
from controllers.datafeed_controller import UsfirstTeamDetailsEnqueue, UsfirstTeamDetailsGet, UsfirstTeamsTpidsGet
>>>>>>> 0803d8b0

from controllers.cron_controller import EventTeamUpdate, EventTeamUpdateEnqueue
from controllers.cron_controller import EventOprDo, EventOprEnqueue

app = webapp2.WSGIApplication([('/tasks/enqueue/tba_videos', TbaVideosEnqueue),
                               ('/tasks/enqueue/usfirst_event_details/([0-9]*)', UsfirstEventDetailsEnqueue),
                               ('/tasks/enqueue/usfirst_event_rankings/(.*)', UsfirstEventRankingsEnqueue),
                               ('/tasks/enqueue/usfirst_matches/(.*)', UsfirstMatchesEnqueue),
                               ('/tasks/enqueue/usfirst_team_details', UsfirstTeamDetailsEnqueue),
                               ('/tasks/get/fms_event_list', FmsEventListGet),
                               ('/tasks/get/fms_team_list', FmsTeamListGet),
                               ('/tasks/get/tba_videos/(.*)', TbaVideosGet),
                               ('/tasks/get/usfirst_event_list/([0-9]*)', UsfirstEventListGet),
                               ('/tasks/get/usfirst_event_details/([0-9]*)/([0-9]*)', UsfirstEventDetailsGet),
                               ('/tasks/get/usfirst_event_rankings/(.*)', UsfirstEventRankingsGet),
                               ('/tasks/get/usfirst_matches/(.*)', UsfirstMatchesGet),
                               ('/tasks/get/usfirst_team_details/(.*)', UsfirstTeamDetailsGet),
                               ('/tasks/get/usfirst_teams_tpids/([0-9]*)', UsfirstTeamsTpidsGet),
<<<<<<< HEAD
                               ('/tasks/eventteam_update_enqueue', EventTeamUpdateEnqueue),
                               ('/tasks/eventteam_update/(.*)', EventTeamUpdate),
                               ('/tasks/tba_videos_get/(.*)', TbaVideosGet),
                               ('/tasks/tba_videos_get_enqueue', TbaVideosGetEnqueue),
                               ('/tasks/usfirst_event_get_enqueue', UsfirstEventGetEnqueue),
                               ('/tasks/usfirst_event_get/(.*)/(.*)', UsfirstEventGet),
                               ('/tasks/usfirst_events_instantiate', UsfirstEventsInstantiate),
                               ('/tasks/usfirst_matches_get_enqueue', UsfirstMatchesGetEnqueue),
                               ('/tasks/usfirst_matches_get/(.*)', UsfirstMatchesGet),
                               ('/tasks/usfirst_awards_get_enqueue', UsfirstAwardsGetEnqueue),
                               ('/tasks/usfirst_awards_get/(.*)', UsfirstAwardsGet),
                               ('/tasks/usfirst_teams_fast_get', UsfirstTeamsFastGet),
                               ('/tasks/usfirst_team_get_enqueue', UsfirstTeamGetEnqueue),
                               ('/tasks/usfirst_team_get/(.*)', UsfirstTeamGet),
                               ('/tasks/usfirst_teams_instantiate', UsfirstTeamsInstantiate),
                               ('/tasks/event_opr_get_enqueue', OprGetEnqueue),
                               ('/tasks/event_opr_get/(.*)', OprGet)
=======
                               ('/tasks/math/enqueue/event_opr/(.*)', EventOprEnqueue),
                               ('/tasks/math/enqueue/eventteam_update', EventTeamUpdateEnqueue),
                               ('/tasks/math/do/event_opr/(.*)', EventOprDo),
                               ('/tasks/math/do/eventteam_update/(.*)', EventTeamUpdate),
>>>>>>> 0803d8b0
                               ],
                              debug=tba_config.DEBUG)<|MERGE_RESOLUTION|>--- conflicted
+++ resolved
@@ -7,15 +7,9 @@
 from controllers.datafeed_controller import TbaVideosGet, TbaVideosEnqueue
 from controllers.datafeed_controller import FmsEventListGet, FmsTeamListGet
 from controllers.datafeed_controller import UsfirstEventDetailsEnqueue, UsfirstEventDetailsGet, UsfirstEventListGet
+from controllers.datafeed_controller import UsfirstAwardsEnqueue, UsfirstAwardsGet
 from controllers.datafeed_controller import UsfirstMatchesEnqueue, UsfirstMatchesGet, UsfirstEventRankingsEnqueue, UsfirstEventRankingsGet
-<<<<<<< HEAD
-from controllers.datafeed_controller import UsfirstAwardsGetEnqueue, UsfirstAwardsGet
-from controllers.datafeed_controller import UsfirstTeamGetEnqueue, UsfirstTeamGet, UsfirstTeamsInstantiate
-
-from controllers.datafeed_controller import OprGet, OprGetEnqueue
-=======
 from controllers.datafeed_controller import UsfirstTeamDetailsEnqueue, UsfirstTeamDetailsGet, UsfirstTeamsTpidsGet
->>>>>>> 0803d8b0
 
 from controllers.cron_controller import EventTeamUpdate, EventTeamUpdateEnqueue
 from controllers.cron_controller import EventOprDo, EventOprEnqueue
@@ -23,6 +17,7 @@
 app = webapp2.WSGIApplication([('/tasks/enqueue/tba_videos', TbaVideosEnqueue),
                                ('/tasks/enqueue/usfirst_event_details/([0-9]*)', UsfirstEventDetailsEnqueue),
                                ('/tasks/enqueue/usfirst_event_rankings/(.*)', UsfirstEventRankingsEnqueue),
+                               ('/tasks/enqueue/usfirst_awards', UsfirstAwardsEnqueue),
                                ('/tasks/enqueue/usfirst_matches/(.*)', UsfirstMatchesEnqueue),
                                ('/tasks/enqueue/usfirst_team_details', UsfirstTeamDetailsEnqueue),
                                ('/tasks/get/fms_event_list', FmsEventListGet),
@@ -31,32 +26,13 @@
                                ('/tasks/get/usfirst_event_list/([0-9]*)', UsfirstEventListGet),
                                ('/tasks/get/usfirst_event_details/([0-9]*)/([0-9]*)', UsfirstEventDetailsGet),
                                ('/tasks/get/usfirst_event_rankings/(.*)', UsfirstEventRankingsGet),
+                               ('/tasks/get/usfirst_awards/(.*)', UsfirstAwardsGet),
                                ('/tasks/get/usfirst_matches/(.*)', UsfirstMatchesGet),
                                ('/tasks/get/usfirst_team_details/(.*)', UsfirstTeamDetailsGet),
                                ('/tasks/get/usfirst_teams_tpids/([0-9]*)', UsfirstTeamsTpidsGet),
-<<<<<<< HEAD
-                               ('/tasks/eventteam_update_enqueue', EventTeamUpdateEnqueue),
-                               ('/tasks/eventteam_update/(.*)', EventTeamUpdate),
-                               ('/tasks/tba_videos_get/(.*)', TbaVideosGet),
-                               ('/tasks/tba_videos_get_enqueue', TbaVideosGetEnqueue),
-                               ('/tasks/usfirst_event_get_enqueue', UsfirstEventGetEnqueue),
-                               ('/tasks/usfirst_event_get/(.*)/(.*)', UsfirstEventGet),
-                               ('/tasks/usfirst_events_instantiate', UsfirstEventsInstantiate),
-                               ('/tasks/usfirst_matches_get_enqueue', UsfirstMatchesGetEnqueue),
-                               ('/tasks/usfirst_matches_get/(.*)', UsfirstMatchesGet),
-                               ('/tasks/usfirst_awards_get_enqueue', UsfirstAwardsGetEnqueue),
-                               ('/tasks/usfirst_awards_get/(.*)', UsfirstAwardsGet),
-                               ('/tasks/usfirst_teams_fast_get', UsfirstTeamsFastGet),
-                               ('/tasks/usfirst_team_get_enqueue', UsfirstTeamGetEnqueue),
-                               ('/tasks/usfirst_team_get/(.*)', UsfirstTeamGet),
-                               ('/tasks/usfirst_teams_instantiate', UsfirstTeamsInstantiate),
-                               ('/tasks/event_opr_get_enqueue', OprGetEnqueue),
-                               ('/tasks/event_opr_get/(.*)', OprGet)
-=======
                                ('/tasks/math/enqueue/event_opr/(.*)', EventOprEnqueue),
                                ('/tasks/math/enqueue/eventteam_update', EventTeamUpdateEnqueue),
                                ('/tasks/math/do/event_opr/(.*)', EventOprDo),
                                ('/tasks/math/do/eventteam_update/(.*)', EventTeamUpdate),
->>>>>>> 0803d8b0
                                ],
                               debug=tba_config.DEBUG)