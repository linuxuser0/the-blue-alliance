#!/usr/bin/env python
import os
import webapp2

import tba_config

<<<<<<< HEAD
from controllers.datafeed_controller import TbaVideosGet, TbaVideosGetEnqueue
from controllers.datafeed_controller import UsfirstEventGetEnqueue, UsfirstEventGet, UsfirstEventsInstantiate
from controllers.datafeed_controller import UsfirstMatchesGetEnqueue, UsfirstMatchesGet
from controllers.datafeed_controller import UsfirstAwardsGetEnqueue, UsfirstAwardsGet
from controllers.datafeed_controller import UsfirstTeamsFastGet, UsfirstTeamGetEnqueue, UsfirstTeamGet, UsfirstTeamsInstantiate
=======
from controllers.datafeed_controller import TbaVideosGet, TbaVideosEnqueue
from controllers.datafeed_controller import FmsTeamListGet
from controllers.datafeed_controller import UsfirstEventDetailsEnqueue, UsfirstEventDetailsGet, UsfirstEventListGet
from controllers.datafeed_controller import UsfirstMatchesEnqueue, UsfirstMatchesGet, UsfirstEventRankingsEnqueue, UsfirstEventRankingsGet
from controllers.datafeed_controller import UsfirstTeamGetEnqueue, UsfirstTeamGet, UsfirstTeamsInstantiate
>>>>>>> e24dd3c1

from controllers.datafeed_controller import OprGet, OprGetEnqueue

from controllers.cron_controller import EventTeamUpdate, EventTeamUpdateEnqueue

app = webapp2.WSGIApplication([('/tasks/enqueue/tba_videos', TbaVideosEnqueue),
                               ('/tasks/enqueue/usfirst_event_details/([0-9]*)', UsfirstEventDetailsEnqueue),
                               ('/tasks/enqueue/usfirst_event_rankings/(.*)', UsfirstEventRankingsEnqueue),
                               ('/tasks/enqueue/usfirst_matches/(.*)', UsfirstMatchesEnqueue),
                               ('/tasks/enqueue/usfirst_team_details', UsfirstTeamDetailsEnqueue),
                               ('/tasks/get/fms_team_list', FmsTeamListGet),
                               ('/tasks/get/tba_videos/(.*)', TbaVideosGet),
                               ('/tasks/get/usfirst_event_list/([0-9]*)', UsfirstEventListGet),
                               ('/tasks/get/usfirst_event_details/([0-9]*)/([0-9]*)', UsfirstEventDetailsGet),
                               ('/tasks/get/usfirst_event_rankings/(.*)', UsfirstEventRankingsGet),
                               ('/tasks/get/usfirst_matches/(.*)', UsfirstMatchesGet),
                               ('/tasks/get/usfirst_team_details/(.*)', UsfirstTeamDetailsGet),
                               ('/tasks/get/usfirst_teams_tpids/([0-9]*)', UsfirstTeamsTpidsGet),
                               ('/tasks/eventteam_update_enqueue', EventTeamUpdateEnqueue),
                               ('/tasks/eventteam_update/(.*)', EventTeamUpdate),
<<<<<<< HEAD
                               ('/tasks/tba_videos_get/(.*)', TbaVideosGet),
                               ('/tasks/tba_videos_get_enqueue', TbaVideosGetEnqueue),
                               ('/tasks/usfirst_event_get_enqueue', UsfirstEventGetEnqueue),
                               ('/tasks/usfirst_event_get/(.*)/(.*)', UsfirstEventGet),
                               ('/tasks/usfirst_events_instantiate', UsfirstEventsInstantiate),
                               ('/tasks/usfirst_matches_get_enqueue', UsfirstMatchesGetEnqueue),
                               ('/tasks/usfirst_matches_get/(.*)', UsfirstMatchesGet),
                               ('/tasks/usfirst_awards_get_enqueue', UsfirstAwardsGetEnqueue),
                               ('/tasks/usfirst_awards_get/(.*)', UsfirstAwardsGet),
                               ('/tasks/usfirst_teams_fast_get', UsfirstTeamsFastGet),
                               ('/tasks/usfirst_team_get_enqueue', UsfirstTeamGetEnqueue),
                               ('/tasks/usfirst_team_get/(.*)', UsfirstTeamGet),
                               ('/tasks/usfirst_teams_instantiate', UsfirstTeamsInstantiate),
=======
>>>>>>> e24dd3c1
                               ('/tasks/event_opr_get_enqueue', OprGetEnqueue),
                               ('/tasks/event_opr_get/(.*)', OprGet)
                               ],
                              debug=tba_config.DEBUG)<|MERGE_RESOLUTION|>--- conflicted
+++ resolved
@@ -4,19 +4,12 @@
 
 import tba_config
 
-<<<<<<< HEAD
-from controllers.datafeed_controller import TbaVideosGet, TbaVideosGetEnqueue
-from controllers.datafeed_controller import UsfirstEventGetEnqueue, UsfirstEventGet, UsfirstEventsInstantiate
-from controllers.datafeed_controller import UsfirstMatchesGetEnqueue, UsfirstMatchesGet
-from controllers.datafeed_controller import UsfirstAwardsGetEnqueue, UsfirstAwardsGet
-from controllers.datafeed_controller import UsfirstTeamsFastGet, UsfirstTeamGetEnqueue, UsfirstTeamGet, UsfirstTeamsInstantiate
-=======
 from controllers.datafeed_controller import TbaVideosGet, TbaVideosEnqueue
 from controllers.datafeed_controller import FmsTeamListGet
 from controllers.datafeed_controller import UsfirstEventDetailsEnqueue, UsfirstEventDetailsGet, UsfirstEventListGet
 from controllers.datafeed_controller import UsfirstMatchesEnqueue, UsfirstMatchesGet, UsfirstEventRankingsEnqueue, UsfirstEventRankingsGet
+from controllers.datafeed_controller import UsfirstAwardsGetEnqueue, UsfirstAwardsGet
 from controllers.datafeed_controller import UsfirstTeamGetEnqueue, UsfirstTeamGet, UsfirstTeamsInstantiate
->>>>>>> e24dd3c1
 
 from controllers.datafeed_controller import OprGet, OprGetEnqueue
 
@@ -37,7 +30,6 @@
                                ('/tasks/get/usfirst_teams_tpids/([0-9]*)', UsfirstTeamsTpidsGet),
                                ('/tasks/eventteam_update_enqueue', EventTeamUpdateEnqueue),
                                ('/tasks/eventteam_update/(.*)', EventTeamUpdate),
-<<<<<<< HEAD
                                ('/tasks/tba_videos_get/(.*)', TbaVideosGet),
                                ('/tasks/tba_videos_get_enqueue', TbaVideosGetEnqueue),
                                ('/tasks/usfirst_event_get_enqueue', UsfirstEventGetEnqueue),
@@ -51,8 +43,6 @@
                                ('/tasks/usfirst_team_get_enqueue', UsfirstTeamGetEnqueue),
                                ('/tasks/usfirst_team_get/(.*)', UsfirstTeamGet),
                                ('/tasks/usfirst_teams_instantiate', UsfirstTeamsInstantiate),
-=======
->>>>>>> e24dd3c1
                                ('/tasks/event_opr_get_enqueue', OprGetEnqueue),
                                ('/tasks/event_opr_get/(.*)', OprGet)
                                ],
