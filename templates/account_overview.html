{% extends "base.html" %}

{% block title %}The Blue Alliance - Account Overview{% endblock %}

{% block meta_description %}Overview of your TBA account.{% endblock %}

{% block content %}
<div class="container">
  <div class="row">
    <div class="col-sm-8 col-lg-8 col-sm-offset-2 col-lg-offset-2">
      <p class="pull-right">
        <a class="btn btn-info" href="/logout"><span class="glyphicon glyphicon-remove"></span> Logout</a>
      </p>
      <p>
<<<<<<< HEAD
        <a class="btn btn-default" href="/account/edit"><span class="glyphicon glyphicon-pencil"></span> Edit Profile</a> 
=======
        <a class="btn" href="/account/edit"><i class="icon-remove icon-pencil"></i> Edit Profile</a>
>>>>>>> e992f8a5
      </p>
      <div class="pull-left">
        <h1>Welcome back, {{user_bundle.account.display_name}}!</h1>
      </div>
    </div>
  </div>
  <div class="row">
    <div class="col-sm-8 col-lg-8 col-sm-offset-2 col-lg-offset-2">
      {{user_bundle.account2}}
      <table class="table table-striped">
        <tr>
          <td>Name: </td>
          <td>{{user_bundle.account.display_name}}</td>
        </tr>
        <tr>
          <td>Email: </td>
          <td>{{user_bundle.account.email}}</td>
        </tr>
      </table>
    </div>
  </div>
</div>
{% endblock %}<|MERGE_RESOLUTION|>--- conflicted
+++ resolved
@@ -12,11 +12,7 @@
         <a class="btn btn-info" href="/logout"><span class="glyphicon glyphicon-remove"></span> Logout</a>
       </p>
       <p>
-<<<<<<< HEAD
-        <a class="btn btn-default" href="/account/edit"><span class="glyphicon glyphicon-pencil"></span> Edit Profile</a> 
-=======
-        <a class="btn" href="/account/edit"><i class="icon-remove icon-pencil"></i> Edit Profile</a>
->>>>>>> e992f8a5
+        <a class="btn btn-default" href="/account/edit"><span class="glyphicon glyphicon-pencil"></span> Edit Profile</a>
       </p>
       <div class="pull-left">
         <h1>Welcome back, {{user_bundle.account.display_name}}!</h1>
