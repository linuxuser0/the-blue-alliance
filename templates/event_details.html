{% extends "base.html" %}

{% block title %}{{event.name}} ({{event.year}}) - The Blue Alliance{% endblock %}

{% block meta_description %}Match results and for the {{event.year}} {{event.name}} FIRST Robotics Competition in {{event.location}}.{% endblock %}

{% block more_head_tags %}
    <meta property="og:title" content="{{event.year}} {{event.name}}" />
    <meta property="og:type" content="article" />
    <meta property="og:url" content="http://thebluealliance.com/event/{{event.key.name}}" />
    <meta property="og:image" content="http://www.thebluealliance.com/images/logo_square_200.png" />
    <meta property="og:description" content="The {{event.year}} {{event.name}} FIRST Robotics Competition in {{event.location}}."/>
    <meta property="og:site_name" content="The Blue Alliance" />
    <meta property="og:location" content="{{event.location}}" />
    {% if event.start_date %}<meta property="og:start_time" content="{{event.start_date|date:"Y-m-d"}}" />
    {% else %}<meta property="og:start_time" content="{{event.year}}" />{% endif %}
    {% if event.end_date %}<meta property="og:end_time" content="{{event.end_date|date:"Y-m-d"}}" />{% endif %}
    {% if event.venue %}<meta property="og:fn" content="{{event.venue}}" />{% endif %}
{% endblock %}

{% block content %}

<div class="container">
	<h1 class="end_header">{{event.name}} {{event.year}}</h1>
	<p><a href="/events/{{event.year}}"><i class="icon-chevron-left"></i> Back to {{event.year}} Events</a></p>

	<div class="row">
		<div class="span6">
			<table class="info-table table table-striped table-condensed">
				<tbody>
					<tr><th>Dates</th>
					{% if event.start_date %}
                    	<td>{{ event.start_date|date:"M d, Y" }} to {{ event.end_date|date:"M d, Y" }}</td>
	                {% else %}
	                    <td>Unknown</td>
	                {% endif %}</tr>
		            {% if event.location %}<tr>
		                <th>Location</th>
		                <td><a href="http://maps.google.com/maps?q={{ event.location }}">{{ event.location }}</a></td>
		            </tr>{% endif %}
		            {% if event.website %}<tr>
		                <th>Website</th>
		                <td><a href="{{ event.website }}" title="{{ event.name }}">{{ event.website }}</a></td>
		            </tr>{% endif %}
		            {% if event.official %}<tr>
		                <th>Details on <em>FIRST</em></th>
		                <td><a href="https://my.usfirst.org/myarea/index.lasso?page=teamlist&event_type=FRC&sort_teams=number&year={{ event.year }}&event={{ event.event_short }}">{{ event.name }} on usfirst.org</a></td>
		            </tr>{% endif %}
		            {% if event.facebook_eid %}<tr>
		                <th>Facebook</th>
		                <td><a href="{{ event.facebook_event_url }}" title="Facebook Event">RSVP</a></td>
		            </tr>{% endif %}
		            {% if event.webcast_url %}<tr>
		                <th>Live Webcast</th>
		                <td><a href="{{ event.webcast_url }}" title="">{{ event.webcast_url }}</a></td>
		            </tr>{% endif %}
					{% if num_teams %}<tr>
						<th>Teams</th>
						<td>{{num_teams}} Team{{num_teams|pluralize}}</td>
		            </tr>{% endif %}
					{% if matches.num %}<tr>
						<th>Matches</th>
						<td>{{matches.num}} Match{{matches.num|pluralize:"es"}} - (<a href="http://www.thebluealliance.com/event/{{ event.key_name }}/feed">rss</a>)</td>
					</tr>{% endif %}
					<tr>
		            	<th>Hashtag <a href="/hashtags" class="help-link" rel="tooltip" title="What are hashtags?">?</a></th>
		            	<td><strong>#frc{{ event.event_short }}</strong> - Search
		            		<a class="hashtag-link hashtag-twitter" href="https://twitter.com/search/%23frc{{ event.event_short }}" target="_blank" title="Search Twitter">Twitter</a>,
		            		<a class="hashtag-link hashtag-youtube" href="http://www.youtube.com/results?search_query=%23frc{{ event.event_short }}+OR+%22{{ event.name }}%22" target="_blank" title="Search YouTube">YouTube</a>,
		            		<a class="hashtag-link hashtag-cd" href="http://www.chiefdelphi.com/media/photos/tags/frc{{ event.event_short }}" target="_blank" title="Search Chief Delphi">Chief Delphi</a>,
		            		<a class="hashtag-link hashtag-flickr" href="http://www.flickr.com/search/?q=%23frc{{ event.event_short }}" target="_blank" title="Search Flickr">Flickr</a>
		            	</td>
		            </tr>
				</tbody>
			</table>
		</div>
		<div class="span6">
			<h2>Awards Overview:</h2>
			<p>Regional Chairman's Award: {% if awards.rca %}<a href="/team/{{awards.rca.winner}}">{{awards.rca.winner}}</a>{% endif %}{% if awards.rca1 %}, <a href="/team/{{awards.rca1.winner}}">{{awards.rca1.winner}}</a>{% endif %}{% if awards.rca12 %}, <a href="/team/{{awards.rca12.winner}}">{{awards.rca12.winner}}</a>{% endif %}</p>
			<p>Engineering Inspiration Award: {% if awards.ei %}<a href="/team/{{awards.ei.winner}}">{{awards.ei.winner}}</a> {% endif %}</p>
			<p>Rookie All-Star Award: {% if awards.ras %}<a href="/team/{{awards.ras.winner}}">{{awards.ras.winner}}</a> {% endif %}</p>
			<p>Regional Winners:
			 {% if awards.win1 %}<a href="/team/{{awards.win1.winner}}">{{awards.win1.winner}}</a>{% endif %}{% if awards.win2 %},
			 <a href="/team/{{awards.win2.winner}}">{{awards.win2.winner}}</a>{% endif %}{% if awards.win3 %},
			 <a href="/team/{{awards.win3.winner}}">{{awards.win3.winner}}</a>{% endif %}{% if awards.win4 %},
			 <a href="/team/{{awards.win4.winner}}">{{awards.win4.winner}}</a>{% endif %}
			</p>
			<p>Regional Finalists:
			 {% if awards.fin1 %}<a href="/team/{{awards.fin1.winner}}">{{awards.fin1.winner}}</a>{% endif %}{% if awards.fin2 %},
			 <a href="/team/{{awards.fin2.winner}}">{{awards.fin2.winner}}</a>{% endif %}{% if awards.fin3 %},
			 <a href="/team/{{awards.fin3.winner}}">{{awards.fin3.winner}}</a>{% endif %}{% if awards.fin4 %},
			 <a href="/team/{{awards.fin4.winner}}">{{awards.fin4.winner}}</a>{% endif %}			 
			</p>
		</div>
	</div>
	
	<ul class="nav nav-tabs nav-stacked-phone">
	  <li class="active"><a href="#results" data-toggle="tab">Results</a></li>
<<<<<<< HEAD
	  <li><a href="#teams" data-toggle="tab">Teams</a></li>
	  <li><a href="#awards" data-toggle="tab">Awards</a></li>
=======
      {% if event.rankings %}<li><a href="#rankings" data-toggle="tab">Rankings</a></li>{% endif %}
      <li><a href="#teams" data-toggle="tab">Teams</a></li>
	  <!-- <li><a href="#awards" data-toggle="tab">Awards</a></li>-->
>>>>>>> e24dd3c1
	</ul>
	
	<div class="tab-content">

	  <div class="tab-pane active" id="results">
			
		<div class="row">
		{% if matches.qm %}
		<div class="span6">
			<h3>Qualification Match Results</h3>
	        	{% include "match_partials/qual_match_table.html" %}
		</div>
		{% endif %}
		
		{% if matches.ef or matches.qf or matches.sf or matches.f %}
		<div class="span6">
			<h3>Elimination Match Results</h3>
	        	{% include "match_partials/elim_match_table.html" %}

			{% if matches.qm %}
				{% if matches.qf or matches.sf or matches.f %}
				<h3>Elimination Bracket</h3>	
				{% include "bracket_partials/bracket_table.html" %}
				{% endif %}
	
			    {% if oprs|length > 0 %}
	            <h3>OPRs - Top 15 (<a href="/opr">?</a>)</h3>
		        <table class="table table-condensed table-striped table-center">
		            <tr>
		                <th>Team</th>
		                <th>OPR</th>
		            </tr>
		            {% for opr,opr_team in oprs %}
		            <tr>
		                <td><a href="/team/{{ opr_team }}">{{ opr_team }}</a></td>
		                <td>{{ opr|floatformat:2 }}</td>
		            </tr>
		            {% endfor %}
		        </table>
			    {% endif %}
		    {% endif %}
		</div>
		{% endif %}

		{% if not matches.qm %}
		    <div class="span6">
		        {% if matches.qf or matches.sf or matches.f %}
	                <h3>Elimination Bracket</h3>	
	                {% include "bracket_partials/bracket_table.html" %}
                {% endif %}
					
				{% if oprs|length > 0 %}
                <h3>OPRs - Top 15 (<a href="/opr" rel="tooltip" title="What are Offensive Power Rankings?">?</a>)</h3>
		        <table class="table table-condensed table-striped table-center">
		            <tr>
		                <th>Team</th>
		                <th>OPR</th>
		            </tr>
		            {% for opr,opr_team in oprs %}
		            <tr>
		                <td><a href="/team/{{ opr_team }}">{{ opr_team }}</a></td>
		                <td>{{ opr|floatformat:2 }}</td>
		            </tr>
		            {% endfor %}
		        </table>
		        {% endif %}
			</div>
		{% endif %}
	  </div>
    </div>

    {% if event.rankings %}
    <div class="tab-pane" id="rankings">
        <div class="row">
            <div class="span8 offset2">
            <p>Data from <a href="http://www2.usfirst.org/{{event.year}}comp/events/{{event.event_short}}/rankings.html" target="_blank">
                <em>FIRST</em>'s event page</a>.</p>
            <table class="table table-striped table-condensed table-center">
	        {% for row in event.rankings %}
	            <tr>
	            {% if forloop.first %}
                    {% for element in row %}
                        <th>{{ element }}</th>
                    {% endfor %}
	            {% else %}
		            {% for element in row %}
		                <td>
		                {% if forloop.counter0 == 1 %}
		                    <a href="/team/{{ element }}">{{ element }}</a>
		                {% else %}
		                    {{ element }}
		                {% endif %}
		                </td>
		            {% endfor %}
		        {% endif %}
		        </tr>
	        {% endfor %}
	        </table>
	        </div>
        </div>
    </div>
    {% endif %}

	  <div class="tab-pane" id="teams">
		  <div class="row">
	        {% if teams_a %}
	        <div class="span6">
				<table class="table table-striped table-condensed table-center team-table">
			  		<tbody>
			  			<tr><th>Team Number</th><th>Team Name</th><th>Location</th></tr>
			  			{% for team in teams_a %}
			  			<tr>
			  				<td><a class="team_table" href="/team/{{ team.team_number }}">{{ team.team_number }}</a></td>
			  				<td><a href="/team/{{ team.team_number }}">{% if team.nickname %}{{ team.nickname }}{% else %}--{% endif %}</a></td>
			  				<td>{% if team.address %}{{ team.address }}{% else %}--{% endif %}</td>
			  			</tr>
	      			    {% endfor %}
			  		</tbody>
			  	</table>
			</div>
	        {% else %}
	        <p>No teams yet.</p>
	        {% endif %}

	        {% if teams_b %}
	        <div class="span6">
				<table class="table table-striped table-condensed table-center team-table">
			  		<tbody>
			  			<tr><th>Team Number</th><th>Team Name</th><th>Location</th></tr>
			  			{% for team in teams_b %}
			  			<tr>
			  				<td><a class="team_table" href="/team/{{ team.team_number }}">{{ team.team_number }}</a></td>
			  				<td><a href="/team/{{ team.team_number }}">{% if team.nickname %}{{ team.nickname }}{% else %}--{% endif %}</a></td>
			  				<td>{% if team.address %}{{ team.address }}{% else %}--{% endif %}</td>
			  			</tr>
	      			    {% endfor %}
			  		</tbody>
			  	</table>
			</div>
	        {% endif %}
		  </div>
		  </div>
			<div class="tab-pane" id="awards">
				<div class="row">
				<div class="span8 offset2">
				<table class="table table-striped table-condensed table-center team-table">
			  		<tbody>
			  			<tr><th>Award</th><th>Winner</th></tr>
			  			{% for award in awards.list %}
			  			<tr>
			  				<td>{{award.official_name}}</td>
							<td>
							{% if award.awardee %}
							  {{ award.awardee }}
							  {% if award.winner != 0 %}(<a href="/team/{{award.winner}}">{{award.winner}}</a>){% endif %}
							{% else %}
							  {% if award.winner != 0 %}
							    <a href="/team/{{award.winner}}">{{award.winner}}</a>
							  {% else %}
							    --
						      {% endif %}
							{% endif %}
							</td>
			  			</tr>
	      			    {% endfor %}
			  		</tbody>
			  	</table>
				</div>
				</div>			
			</div>
		</div>
	</div>
</div>
{% endblock %}
<|MERGE_RESOLUTION|>--- conflicted
+++ resolved
@@ -96,14 +96,11 @@
 	
 	<ul class="nav nav-tabs nav-stacked-phone">
 	  <li class="active"><a href="#results" data-toggle="tab">Results</a></li>
-<<<<<<< HEAD
+      {% if event.rankings %}<li><a href="#rankings" data-toggle="tab">Rankings</a></li>{% endif %}
 	  <li><a href="#teams" data-toggle="tab">Teams</a></li>
 	  <li><a href="#awards" data-toggle="tab">Awards</a></li>
-=======
-      {% if event.rankings %}<li><a href="#rankings" data-toggle="tab">Rankings</a></li>{% endif %}
       <li><a href="#teams" data-toggle="tab">Teams</a></li>
 	  <!-- <li><a href="#awards" data-toggle="tab">Awards</a></li>-->
->>>>>>> e24dd3c1
 	</ul>
 	
 	<div class="tab-content">
