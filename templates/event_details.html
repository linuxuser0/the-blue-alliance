--- conflicted
+++ resolved
@@ -65,7 +65,6 @@
 				</tbody>
 			</table>
 		</div>
-<<<<<<< HEAD
 		<div class="span6">
 			<h2>Awards Overview:</h2>
 			<p>Regional Chairman's Award: {% if awards.rca %}<a href="/team/{{awards.rca.winner}}">{{awards.rca.winner}}</a>{% endif %}{% if awards.rca1 %}, <a href="/team/{{awards.rca1.winner}}">{{awards.rca1.winner}}</a>{% endif %}{% if awards.rca12 %}, <a href="/team/{{awards.rca12.winner}}">{{awards.rca12.winner}}</a>{% endif %}</p>
@@ -84,8 +83,6 @@
 			 <a href="/team/{{awards.fin4.winner}}">{{awards.fin4.winner}}</a>{% endif %}			 
 			</p>
 		</div>
-=======
->>>>>>> 27d90bc8
 	</div>
 	
 	<ul class="nav nav-tabs nav-stacked-phone">
