--- conflicted
+++ resolved
@@ -96,12 +96,8 @@
 	
 	<ul class="nav nav-tabs nav-stacked-phone">
 	  <li class="active"><a href="#results" data-toggle="tab">Results</a></li>
-<<<<<<< HEAD
 	  <li><a href="#teams" data-toggle="tab">Teams</a></li>
 	  <li><a href="#awards" data-toggle="tab">Awards</a></li>
-=======
-	  <!-- <li><a href="#awards" data-toggle="tab">Awards</a></li>-->
->>>>>>> 5bdc7719
 	</ul>
 	
 	<div class="tab-content">
@@ -213,7 +209,6 @@
 			</div>
 	        {% endif %}
 		  </div>
-<<<<<<< HEAD
 		  </div>
 			<div class="tab-pane" id="awards">
 				<div class="row">
@@ -243,9 +238,6 @@
 				</div>
 				</div>			
 			</div>
-=======
-
->>>>>>> 5bdc7719
 		</div>
 	</div>
 </div>
