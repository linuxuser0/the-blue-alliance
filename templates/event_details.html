{% extends "base.html" %}

{% block title %}{{event.name}} ({{event.year}}) - The Blue Alliance{% endblock %}

{% block meta_description %}Match results and for the {{event.year}} {{event.name}} FIRST Robotics Competition in {{event.location}}.{% endblock %}

{% block more_head_tags %}
    <meta property="og:title" content="{{event.year}} {{event.name}}" />
    <meta property="og:type" content="article" />
    <meta property="og:url" content="http://thebluealliance.com/event/{{event.key.name}}" />
    <meta property="og:image" content="http://www.thebluealliance.com/images/logo_square_200.png" />
    <meta property="og:description" content="The {{event.year}} {{event.name}} FIRST Robotics Competition in {{event.location}}."/>
    <meta property="og:site_name" content="The Blue Alliance" />
    <meta property="og:location" content="{{event.location}}" />
    {% if event.start_date %}<meta property="og:start_time" content="{{event.start_date|date:"Y-m-d"}}" />
    {% else %}<meta property="og:start_time" content="{{event.year}}" />{% endif %}
    {% if event.end_date %}<meta property="og:end_time" content="{{event.end_date|date:"Y-m-d"}}" />{% endif %}
    {% if event.venue %}<meta property="og:fn" content="{{event.venue}}" />{% endif %}
{% endblock %}

{% block content %}

<div class="container">
	<p><a href="/events/{{event.year}}"><i class="icon-chevron-left"></i> {{event.year}} Events</a></p>

	<h1>{{event.name}} {{event.year}}</h1>
	
	<div class="row">
		<div class="span8">
			<p>
				{% if event.start_date %}<i class="icon-calendar"></i> {{ event.start_date|date:"M jS" }} to {{ event.end_date|date:"M jS, Y" }}<br />{% endif %}
				{% if event.location %}<i class="icon-map-marker"></i> in <a href="http://maps.google.com/maps?q={{ event.location }}">{{ event.location }}</a><br />{% endif %}
				{% if event.website %}<i class="icon-globe"></i> <a href="{{ event.website }}" title="{{ event.name }}">{{ event.website }}</a><br />{% endif %}
				{% if event.official %}<i class="icon-info-sign"></i> <a href="https://my.usfirst.org/myarea/index.lasso?page=teamlist&event_type=FRC&sort_teams=number&year={{ event.year }}&event={{ event.event_short }}">details on usfirst.org</a><br />{% endif %}
				{% if event.webcast_url %}<i class="icon-film"></i> <a href="{{ event.webcast_url }}" title="">live webcast</a><br />{% endif %}
				{% if event.facebook_eid %}<i class="icon-thumbs-up"></i> <a href="{{ event.facebook_event_url }}" title="Facebook Event">RSVP on Facebook</a><br />{% endif %}
				<i class="icon-barcode"></i> <a href="http://www.thebluealliance.com/event/{{ event.key_name }}/feed"> matches in rss</a>
			</p>

			<p><strong>#frc{{ event.event_short }}</strong> <small><a href="/hashtags" rel="tooltip" title="What are hashtags?">?</a></small> - Search
		        <a class="hashtag-link hashtag-twitter" href="https://twitter.com/search/%23frc{{ event.event_short }}" target="_blank" title="Search Twitter">Twitter</a> &middot;
		        <a class="hashtag-link hashtag-youtube" href="http://www.youtube.com/results?search_query=%23frc{{ event.event_short }}+OR+%22{{ event.name }}%22" target="_blank" title="Search YouTube">YouTube</a> &middot;
		        <a class="hashtag-link hashtag-cd" href="http://www.chiefdelphi.com/media/photos/tags/frc{{ event.event_short }}" target="_blank" title="Search Chief Delphi">Chief Delphi</a> &middot;
		        <a class="hashtag-link hashtag-flickr" href="http://www.flickr.com/search/?q=%23frc{{ event.event_short }}" target="_blank" title="Search Flickr">Flickr</a>
		    </p>
		</div>
	</div>
	
	<ul class="nav nav-tabs nav-stacked-phone">
<<<<<<< HEAD
	  <li class="active"><a href="#results" data-toggle="tab">Results</a></li>
    {% if event.rankings %}<li><a href="#rankings" data-toggle="tab">Rankings</a></li>{% endif %}
	  {% if awards.list %}<li><a href="#awards" data-toggle="tab">Awards</a></li>{% endif %}
    <li><a href="#teams" data-toggle="tab">Teams</a></li>
=======
	    {% if matches.num > 0 %}<li class="active"><a href="#results" data-toggle="tab">Results</a></li>{% endif %}
        {% if event.rankings %}<li><a href="#rankings" data-toggle="tab">Rankings</a></li>{% endif %}
        <li class="{% if matches.num == 0 %}active{% endif %}"><a href="#teams" data-toggle="tab">Teams</a></li>
	    <!-- <li><a href="#awards" data-toggle="tab">Awards</a></li>-->
>>>>>>> b3a7feff
	</ul>
	
	<div class="tab-content">
    {% if matches.num > 0 %}
	  <div class="tab-pane active" id="results">
			
		<div class="row">
		{% if matches.qm %}
		<div class="span6">
			<h3>Qualification Match Results</h3>
	        	{% include "match_partials/qual_match_table.html" %}
		</div>
		{% endif %}
		
		{% if matches.ef or matches.qf or matches.sf or matches.f %}
		<div class="span6">
			<h3>Elimination Match Results</h3>
	        	{% include "match_partials/elim_match_table.html" %}

			{% if matches.qm %}
				{% if matches.qf or matches.sf or matches.f %}
				<h3>Elimination Bracket</h3>	
				{% include "bracket_partials/bracket_table.html" %}
				{% endif %}
	
			    {% if oprs|length > 0 %}
	            <h3>OPRs - Top 15 (<a href="/opr">?</a>)</h3>
		        <table class="table table-condensed table-striped table-center">
		            <tr>
		                <th>Team</th>
		                <th>OPR</th>
		            </tr>
		            {% for opr,opr_team in oprs %}
		            <tr>
		                <td><a href="/team/{{ opr_team }}">{{ opr_team }}</a></td>
		                <td>{{ opr|floatformat:2 }}</td>
		            </tr>
		            {% endfor %}
		        </table>
			    {% endif %}
		    {% endif %}
		</div>
		{% endif %}

		{% if not matches.qm %}
		    <div class="span6">
		        {% if matches.qf or matches.sf or matches.f %}
	                <h3>Elimination Bracket</h3>	
	                {% include "bracket_partials/bracket_table.html" %}
                {% endif %}
					
				{% if oprs|length > 0 %}
                <h3>OPRs - Top 15 (<a href="/opr" rel="tooltip" title="What are Offensive Power Rankings?">?</a>)</h3>
		        <table class="table table-condensed table-striped table-center">
		            <tr>
		                <th>Team</th>
		                <th>OPR</th>
		            </tr>
		            {% for opr,opr_team in oprs %}
		            <tr>
		                <td><a href="/team/{{ opr_team }}">{{ opr_team }}</a></td>
		                <td>{{ opr|floatformat:2 }}</td>
		            </tr>
		            {% endfor %}
		        </table>
		        {% endif %}
			</div>
		{% endif %}
	  </div>
    </div>
    {% endif %}

    {% if event.rankings %}
    <div class="tab-pane" id="rankings">
        <div class="row">
            <div class="span8 offset2">
            <p>Data from <a href="http://www2.usfirst.org/{{event.year}}comp/events/{{event.event_short}}/rankings.html" target="_blank">
                <em>FIRST</em>'s event page</a>.</p>
            <table class="table table-striped table-condensed table-center">
	        {% for row in event.rankings %}
	            <tr>
	            {% if forloop.first %}
                    {% for element in row %}
                        <th>{{ element }}</th>
                    {% endfor %}
	            {% else %}
		            {% for element in row %}
		                <td>
		                {% if forloop.counter0 == 1 %}
		                    <a href="/team/{{ element }}">{{ element }}</a>
		                {% else %}
		                    {{ element }}
		                {% endif %}
		                </td>
		            {% endfor %}
		        {% endif %}
		        </tr>
	        {% endfor %}
	        </table>
	        </div>
        </div>
    </div>
    {% endif %}

	  <div class="tab-pane {% if matches.num == 0 %}active{% endif %}" id="teams">
		  <div class="row">
	        {% if teams_a %}
	        <div class="span6">
				<table class="table table-striped table-condensed table-center team-table">
			  		<tbody>
			  			<tr><th>Team Number</th><th>Team Name</th><th>Location</th></tr>
			  			{% for team in teams_a %}
			  			<tr>
			  				<td><a class="team_table" href="/team/{{ team.team_number }}">{{ team.team_number }}</a></td>
			  				<td><a href="/team/{{ team.team_number }}">{% if team.nickname %}{{ team.nickname }}{% else %}--{% endif %}</a></td>
			  				<td>{% if team.address %}{{ team.address }}{% else %}--{% endif %}</td>
			  			</tr>
	      			    {% endfor %}
			  		</tbody>
			  	</table>
			</div>
	        {% else %}
	        <p>No teams yet.</p>
	        {% endif %}

	        {% if teams_b %}
	        <div class="span6">
				<table class="table table-striped table-condensed table-center team-table">
			  		<tbody>
			  			<tr><th>Team Number</th><th>Team Name</th><th>Location</th></tr>
			  			{% for team in teams_b %}
			  			<tr>
			  				<td><a class="team_table" href="/team/{{ team.team_number }}">{{ team.team_number }}</a></td>
			  				<td><a href="/team/{{ team.team_number }}">{% if team.nickname %}{{ team.nickname }}{% else %}--{% endif %}</a></td>
			  				<td>{% if team.address %}{{ team.address }}{% else %}--{% endif %}</td>
			  			</tr>
	      			    {% endfor %}
			  		</tbody>
			  	</table>
			</div>
	        {% endif %}
		  </div>
		  </div>
		  {% if awards.list %}
			<div class="tab-pane" id="awards">
				<div class="row">
				<div class="span8 offset2">
				<table class="table table-striped table-condensed table-hover">
			  		<tbody>
			  			<tr><th>Award</th><th>Winner</th></tr>
			  			{% for award in awards.list %}
			  			<tr>
			  				<td>{{award.official_name}}</td>
							<td>
							{% if award.awardee %}
							  {{ award.awardee }}
							  {% if award.team.team_number %}(<a href="/team/{{award.team.team_number}}">{{award.team.team_number}}</a>){% endif %}
							{% else %}
							  {% if award.team.team_number %}
							    <a href="/team/{{award.team.team_number}}">{{award.team.team_number}}</a>
							  {% else %}
							    --
						      {% endif %}
							{% endif %}
							</td>
			  			</tr>
	      			{% endfor %}
			  		</tbody>
			  	</table>
				</div>
				</div>			
			</div>
			{% endif %}
		</div>
	</div>
</div>
{% endblock %}
<|MERGE_RESOLUTION|>--- conflicted
+++ resolved
@@ -47,17 +47,10 @@
 	</div>
 	
 	<ul class="nav nav-tabs nav-stacked-phone">
-<<<<<<< HEAD
-	  <li class="active"><a href="#results" data-toggle="tab">Results</a></li>
-    {% if event.rankings %}<li><a href="#rankings" data-toggle="tab">Rankings</a></li>{% endif %}
-	  {% if awards.list %}<li><a href="#awards" data-toggle="tab">Awards</a></li>{% endif %}
-    <li><a href="#teams" data-toggle="tab">Teams</a></li>
-=======
 	    {% if matches.num > 0 %}<li class="active"><a href="#results" data-toggle="tab">Results</a></li>{% endif %}
         {% if event.rankings %}<li><a href="#rankings" data-toggle="tab">Rankings</a></li>{% endif %}
+         {% if awards.list %}<li><a href="#awards" data-toggle="tab">Awards</a></li>{% endif %}
         <li class="{% if matches.num == 0 %}active{% endif %}"><a href="#teams" data-toggle="tab">Teams</a></li>
-	    <!-- <li><a href="#awards" data-toggle="tab">Awards</a></li>-->
->>>>>>> b3a7feff
 	</ul>
 	
 	<div class="tab-content">
