--- conflicted
+++ resolved
@@ -71,18 +71,6 @@
 			<p>Engineering Inspiration Award: {% if awards.ei %}<a href="/team/{{awards.ei.winner}}">{{awards.ei.winner}}</a> {% endif %}</p>
 			<p>Rookie All-Star Award: {% if awards.ras %}<a href="/team/{{awards.ras.winner}}">{{awards.ras.winner}}</a> {% endif %}</p>
 			<p>Regional Winners:
-<<<<<<< HEAD
-			 {% if awards.win1 %} <a href="/team/{{awards.win1.winner}}">{{awards.win1.winner}}</a>, {% endif %}
-			 {% if awards.win2 %} <a href="/team/{{awards.win2.winner}}">{{awards.win2.winner}}</a>, {% endif %}
-			 {% if awards.win3 %} <a href="/team/{{awards.win3.winner}}">{{awards.win3.winner}}</a>{% endif %}
-			 {% if awards.win4 %}, <a href="/team/{{awards.win4.winner}}">{{awards.win4.winner}}</a> {% endif %}			 
-			</p>
-			<p>Regional Finalists:
-			 {% if awards.fin1 %} <a href="/team/{{awards.fin1.winner}}">{{awards.fin1.winner}}</a>, {% endif %}
-			 {% if awards.fin2 %} <a href="/team/{{awards.fin2.winner}}">{{awards.fin2.winner}}</a>, {% endif %}
-			 {% if awards.fin3 %} <a href="/team/{{awards.fin3.winner}}">{{awards.fin3.winner}}</a>{% endif %}
-			 {% if awards.fin4 %}, <a href="/team/{{awards.fin4.winner}}">{{awards.fin4.winner}}</a> {% endif %}			 
-=======
 			 {% if awards.win1 %}<a href="/team/{{awards.win1.winner}}">{{awards.win1.winner}}</a>{% endif %}{% if awards.win2 %},
 			 <a href="/team/{{awards.win2.winner}}">{{awards.win2.winner}}</a>{% endif %}{% if awards.win3 %},
 			 <a href="/team/{{awards.win3.winner}}">{{awards.win3.winner}}</a>{% endif %}{% if awards.win4 %},
@@ -93,7 +81,6 @@
 			 <a href="/team/{{awards.fin2.winner}}">{{awards.fin2.winner}}</a>{% endif %}{% if awards.fin3 %},
 			 <a href="/team/{{awards.fin3.winner}}">{{awards.fin3.winner}}</a>{% endif %}{% if awards.fin4 %},
 			 <a href="/team/{{awards.fin4.winner}}">{{awards.fin4.winner}}</a>{% endif %}			 
->>>>>>> d8e64a48
 			</p>
 		</div>
 	</div>
