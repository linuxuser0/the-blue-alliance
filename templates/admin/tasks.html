--- conflicted
+++ resolved
@@ -84,15 +84,9 @@
 
 <hr>
 <h4>UsfirstAwards</h4>
-<<<<<<< HEAD
 <p>Scrape Usfirst to get Awards from Events</p> 
 <div class="row">
     <div class="col-4">
-=======
-<p>Scrape Usfirst to get Awards from Events</p>
-<div class="row-fluid">
-    <div class="span4">
->>>>>>> e992f8a5
         <span class="help-block">Enqueue</span>
         <form class="form-inline">
             <div class="input-group">
