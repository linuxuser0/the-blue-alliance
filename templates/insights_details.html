{% extends "insights_base.html" %}

{% block title %}{{selected_year}} Insights - The Blue Alliance{% endblock %}

{% block meta_description %}FIRST Robotics Competition insights from {{selected_year}}.{% endblock %}

{% block detailed_content %}
  <h1 class="end_header">{{selected_year}} Insights</h1>

  {% if match_highscore or match_averages_by_week or score_distribution %}
  <h2>Matches{% if num_matches %} <small>{{num_matches.data}} Matches Played</small>{% endif %}</h2>
  {% endif %}

  {% if match_highscore %}
  <div class="row">
    <div class="col-12">
      <h3>Highest Scoring Match{% if match_highscore.data|length > 1 %}es{% endif %}</h3>
      {% for match in  match_highscore.data %}
      <h4><a href="/match/{{match.key_name}}">{{ match.event_name }} <small>{{ match.verbose_name }}</small></a></h4>
      <table class="match-table insights-table">
        <tr class="key">
          <th colspan="{{match.alliances.items.0.1.teams|length}}">Teams</th>
          <th>Score</th>
        </tr>
        {% for items in match.alliances.items reversed %}
        <tr>
           {% for team in items.1.teams %}
             <td class="{{items.0}}{% ifequal match.winning_alliance items.0 %} winner{% endifequal %}"><a href="/team/{{team|digits}}/{{selected_year}}">{{team|digits}}</a></td>
           {% endfor %}
           <td class="{{items.0}}Score{% ifequal match.winning_alliance items.0 %} winner{% endifequal %}">{% ifequal items.1.score "-1" %}?{% else %}{{ items.1.score }}{% endifequal %}</td>
        </tr>
        {% endfor %}
      </table>
      {% endfor %}
	  </div>
	</div>
<<<<<<< HEAD
	<!-- 
  <div class="row">
=======
	<!--
  <div class="row-fluid">
>>>>>>> e992f8a5
    <h3>Highest Scoring Matches By Week</h3>
    <div class="col-12">
    {% for week, matches in match_highscore_by_week.data %}
      <h3>{{week}}</h3>
      {% for match in matches %}
      <h4><a href="/match/{{match.key_name}}">{{ match.event_name }} <small>{{ match.verbose_name }}</small></a></h4>
      <table class="match-table">
        <tr class="key">
          <th colspan="{{match.alliances.items.0.1.teams|length}}">Teams</th>
          <th>Score</th>
        </tr>
        {% for items in match.alliances.items reversed %}
        <tr>
           {% for team in items.1.teams %}
             <td class="{{ items.0 }}{% ifequal match.winning_alliance items.0 %} winner{% endifequal %}"><a href="/team/{{ team|slice:"3:" }}">{{ team|slice:"3:" }}</a></td>
           {% endfor %}
           <td class="{{items.0}}Score{% ifequal match.winning_alliance items.0 %} winner{% endifequal %}">{% ifequal items.1.score "-1" %}?{% else %}{{ items.1.score }}{% endifequal %}</td>
        </tr>
        {% endfor %}
      </table>
      {% endfor %}
    {% endfor %}
    </div>
  </div>
   -->
  {% endif %}

  {% if match_averages_by_week %}
  <h3>Average Match Score By Week</h3>
    {% if elim_match_averages_by_week %}
    <div class="chart-key"><div class="color-key blue-color-key"></div><div class="chart-key-text">All Match Averages</div></div>
    <div class="chart-key"><div class="color-key green-color-key"></div><div class="chart-key-text">Elim Match Averages</div></div>
    <figure style="width: 90%; height: 300px;" id="elim-match-average-chart"></figure>
    <div id="elim-match-average" class="xcharts-data xcharts-line-double-data">[{{ match_averages_by_week.data_json|safe }}, {{ elim_match_averages_by_week.data_json|safe }}]</div>
    {% else %}
    <figure style="width: 90%; height: 300px;" id="match-average-chart"></figure>
    <div id="match-average" class="xcharts-data xcharts-line-single-data">{{ match_averages_by_week.data_json|safe }}</div>
    {% endif %}
  {% endif %}

  {% if score_distribution %}
  <h3>Match Score Distribution <small>Percent of Matches vs. Match Score</small></h3>
    {% if elim_score_distribution %}
    <div class="chart-key"><div class="color-key blue-color-key"></div><div class="chart-key-text">All Match Scores</div></div>
    <div class="chart-key"><div class="color-key green-color-key"></div><div class="chart-key-text">Elim Match Scores</div></div>
    <figure style="width: 90%; height: 300px;" id="elim-match-distribution-chart"></figure>
    <div id="elim-match-distribution" class="xcharts-data xcharts-bar-double-data">[{{ score_distribution.data_json|safe }}, {{ elim_score_distribution.data_json|safe }}]</div>
    {% else %}
    <figure style="width: 90%; height: 300px;" id="match-distribution-chart"></figure>
    <div id="match-distribution" class="xcharts-data xcharts-bar-single-data">{{ score_distribution.data_json|safe }}</div>
    {% endif %}
  {% endif %}

  {% if blue_banners or regional_district_winners %}
  {% if match_highscore or match_averages_by_week or score_distribution %}
  <hr>
  {% endif %}
  {% endif %}

  {% if blue_banners or regional_district_winners %}
  <h2>Awards</h2>
  {% endif %}

  {% if blue_banners %}
  <div class="row">
    <div class="col-12">
      <h3>Top Blue Banner Winners</h3>
      <table class="table table-striped table-condensed table-center insights-table">
        <tbody>
          <tr><th>Number</th><th>Teams</th></tr>
          {% for number, team_list in blue_banners.data %}
            {% if team_list|length < 50 %}
            <tr>
              <td>{{number}}</td>
              <td>
                {% for team in team_list %}
                <a href="/team/{{team|digits}}/{{selected_year}}">{{team|digits}}</a>{% if not forloop.last %},{% endif %}
                {% endfor %}
              </td>
            </tr>
            {% endif %}
          {% endfor %}
      </table>
    </div>
  </div>
  {% endif %}

  {% if regional_district_winners %}
  <div class="row">
    <div class="col-12">
      <h3>Top Regional &amp; District Winners</h3>
      <table class="table table-striped table-condensed table-center insights-table">
        <tbody>
          <tr><th>Number</th><th>Teams</th></tr>
          {% for number, team_list in regional_district_winners.data %}
            {% if team_list|length < 50 %}
            <tr>
              <td>{{number}}</td>
              <td>
                {% for team in team_list %}
                <a href="/team/{{team|digits}}/{{selected_year}}">{{team|digits}}</a>{% if not forloop.last %},{% endif %}
                {% endfor %}
              </td>
            </tr>
            {% endif %}
          {% endfor %}
      </table>
    </div>
  </div>
  {% endif %}

  {% if blue_banners or regional_district_winners or match_highscore or match_averages_by_week or score_distribution %}
  {% else %}
  <p>No insights are currently available for {{selected_year}}.</p>
  {% endif %}

{% endblock %}<|MERGE_RESOLUTION|>--- conflicted
+++ resolved
@@ -34,13 +34,8 @@
       {% endfor %}
 	  </div>
 	</div>
-<<<<<<< HEAD
-	<!-- 
+	<!--
   <div class="row">
-=======
-	<!--
-  <div class="row-fluid">
->>>>>>> e992f8a5
     <h3>Highest Scoring Matches By Week</h3>
     <div class="col-12">
     {% for week, matches in match_highscore_by_week.data %}
