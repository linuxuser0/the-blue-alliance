--- conflicted
+++ resolved
@@ -16,15 +16,10 @@
         if self._account is None:
             self._account = Account.get_or_insert(
                 self.user.user_id(),
-<<<<<<< HEAD
-                email=self.user.email(),
-                nickname=self.user.nickname())
-=======
                 email = self.user.email(),
                 nickname = self.user.nickname(),
                 registered = False,
                 display_name = self.user.nickname())
->>>>>>> 38551952
         return self._account
 
     @property
