--- conflicted
+++ resolved
@@ -15,13 +15,10 @@
 
 SCRIPTS_GAMEDAY = SCRIPTS_MAIN + ['static/javascript/tba_js/gameday.js',
                                   'static/javascript/tba_js/gameday_twitter.js',
-<<<<<<< HEAD
                                   'static/jwplayer/silverlight.js',
-                                  'static/jwplayer/wmvplayer.js']
-=======
+                                  'static/jwplayer/wmvplayer.js',
                                   'static/javascript/tba_js/gameday_firebase.js',
                                   'static/javascript/tba_js/gameday_feedbar.js']
->>>>>>> b578f226
 
 STYLESHEETS_MAIN = ['static/css/precompiled_css/jquery-ui-1.8.13.custom.css',
                     'static/css/precompiled_css/jquery.fancybox.css',
