--- conflicted
+++ resolved
@@ -11,16 +11,11 @@
                 'static/javascript/jquery_js/jquery.fancybox.pack.js',
                 'static/javascript/jquery_js/jquery.fitvids.js',
                 'static/jwplayer/jwplayer.js',
-<<<<<<< HEAD
-                'static/javascript/jquery.fitvids.js',
-                'static/javascript/tba_firebase.js',
-                'static/javascript/tba.js',
-=======
                 'static/javascript/bootstrap_js/bootstrap.js',
                 'static/javascript/bootstrap_js/bootstrap-typeahead.js',
                 'static/javascript/tba_js/tablesorter.js',
+                'static/javascript/tba_js/tba_firebase.js',
                 'static/javascript/tba_js/tba.js',
->>>>>>> 4305a7ff
                 ]
 SCRIPTS_MAIN_OUT = 'static/javascript/tba_combined_js.main.min.js'
 
