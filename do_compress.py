#!/usr/bin/python
import os.path
import optparse

YUI_COMPRESSOR = 'yuicompressor-2.4.7.jar'

SCRIPTS_MAIN = ['static/javascript/jquery_js/jquery.min.js',
                'static/javascript/jquery_js/jquery-ui-1.8.13.custom.min.js',
                'static/javascript/jquery_js/jquery.ui.touch-punch.min.js',
                'static/javascript/jquery_js/jquery.tablesorter.min.js',
                'static/javascript/jquery_js/jquery.fancybox.pack.js',
                'static/javascript/jquery_js/jquery.fitvids.js',
                'static/jwplayer/jwplayer.js',
                'static/xcharts/d3.v2.min.js',
                'static/xcharts/xcharts.min.js',
                'static/javascript/bootstrap_js/bootstrap.js',
                'static/javascript/bootstrap_js/bootstrap-typeahead.js',
                'static/javascript/tba_js/tablesorter.js',
                'static/javascript/tba_js/tba_charts.js',
                'static/javascript/tba_js/tba.js',
                ]

SCRIPTS_GAMEDAY = SCRIPTS_MAIN + ['static/javascript/tba_js/gameday.js',
                                  'static/javascript/tba_js/gameday_twitter.js']

STYLESHEETS_MAIN = ['static/css/precompiled_css/jquery-ui-1.8.13.custom.css',
                    'static/css/precompiled_css/jquery.fancybox.css',
                    'static/css/precompiled_css/tablesorter.css',
                    'static/xcharts/xcharts.min.css',
                    'static/css/less_css/tba_style.main.css',
                    ]
<<<<<<< HEAD

STYLESHEETS_MAIN_OUT = 'static/css/tba_combined_style.main.min.css'
=======
>>>>>>> 989edc4d

STYLESHEETS_GAMEDAY = ['static/css/precompiled_css/jquery-ui-1.8.13.custom.css',
                       'static/css/precompiled_css/jquery.fancybox.css',
                       'static/css/precompiled_css/tablesorter.css',
                       'static/css/less_css/tba_style.gameday.css',
                       ]

SCRIPTS_MAIN_OUT = 'static/javascript/tba_combined_js.main.min.js'
SCRIPTS_GAMEDAY_OUT = 'static/javascript/tba_combined_js.gameday.min.js'
STYLESHEETS_MAIN_OUT = 'static/css/tba_combined_style.main.min.css'
STYLESHEETS_GAMEDAY_OUT = 'static/css/tba_combined_style.gameday.min.css'


def compress(in_files, out_file, in_type='js', verbose=False,
             temp_file='.temp'):
    temp = open(temp_file, 'w')
    for f in in_files:
        fh = open(f)
        data = fh.read() + '\n'
        fh.close()

        temp.write(data)

        print ' + %s' % f
    temp.close()

    options = ['-o "%s"' % out_file,
               '--type %s' % in_type]

    if verbose:
        options.append('-v')

    os.system('java -jar "%s" %s "%s"' % (YUI_COMPRESSOR,
                                          ' '.join(options),
                                          temp_file))

    org_size = os.path.getsize(temp_file)
    new_size = os.path.getsize(out_file)

    print '=> %s' % out_file
    print 'Original: %.2f kB' % (org_size / 1024.0)
    print 'Compressed: %.2f kB' % (new_size / 1024.0)
    print 'Reduction: %.1f%%' % (float(org_size - new_size) / org_size * 100)
    print ''


def main(kind=None):
    if kind == 'js' or kind == None:
        print 'Compressing Main JavaScript...'
        compress(SCRIPTS_MAIN, SCRIPTS_MAIN_OUT, 'js')
    
        print 'Compressing GameDay JavaScript...'
        compress(SCRIPTS_GAMEDAY, SCRIPTS_GAMEDAY_OUT, 'js')

    if kind == 'css' or kind == None:
        print 'Compressing Main CSS...'
        compress(STYLESHEETS_MAIN, STYLESHEETS_MAIN_OUT, 'css')
        
        print 'Compressing GameDay CSS...'
        compress(STYLESHEETS_GAMEDAY, STYLESHEETS_GAMEDAY_OUT, 'css')

if __name__ == '__main__':
    parser = optparse.OptionParser()
    options, args = parser.parse_args()
    if len(args) < 1:
        main()
    else:
        main(args[0])<|MERGE_RESOLUTION|>--- conflicted
+++ resolved
@@ -29,11 +29,6 @@
                     'static/xcharts/xcharts.min.css',
                     'static/css/less_css/tba_style.main.css',
                     ]
-<<<<<<< HEAD
-
-STYLESHEETS_MAIN_OUT = 'static/css/tba_combined_style.main.min.css'
-=======
->>>>>>> 989edc4d
 
 STYLESHEETS_GAMEDAY = ['static/css/precompiled_css/jquery-ui-1.8.13.custom.css',
                        'static/css/precompiled_css/jquery.fancybox.css',
