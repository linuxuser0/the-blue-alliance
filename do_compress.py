#!/usr/bin/python
import os.path
import optparse

YUI_COMPRESSOR = 'utils/yuicompressor-2.4.7.jar'

SCRIPTS_MAIN = ['static/javascript/jquery_js/jquery.min.js',
                'static/javascript/jquery_js/jquery-ui-1.8.13.custom.min.js',
                'static/javascript/jquery_js/jquery.ui.touch-punch.min.js',
                'static/javascript/jquery_js/jquery.tablesorter.min.js',
                'static/javascript/jquery_js/jquery.fancybox.pack.js',
                'static/javascript/jquery_js/jquery.fitvids.js',
                'static/jwplayer/jwplayer.js',
                'static/xcharts/d3.v2.min.js',
                'static/xcharts/xcharts.min.js',
                'static/javascript/bootstrap_js/bootstrap.js',
                'static/javascript/bootstrap_js/bootstrap-typeahead.js',
                'static/javascript/tba_js/tablesorter.js',
<<<<<<< HEAD
                'static/javascript/tba_js/tba_firebase.js',
=======
                'static/javascript/tba_js/tba_charts.js',
                'static/javascript/tba_js/tba_countdown.js',
>>>>>>> 1f54673b
                'static/javascript/tba_js/tba.js',
                ]

SCRIPTS_GAMEDAY = SCRIPTS_MAIN + ['static/javascript/tba_js/gameday.js',
                                  'static/javascript/tba_js/gameday_twitter.js',
                                  'static/javascript/tba_js/gameday_feedbar.js']

STYLESHEETS_MAIN = ['static/css/precompiled_css/jquery-ui-1.8.13.custom.css',
                    'static/css/precompiled_css/jquery.fancybox.css',
                    'static/css/precompiled_css/tablesorter.css',
                    'static/xcharts/xcharts.min.css',
                    'static/css/less_css/tba_style.main.css',
                    ]

STYLESHEETS_GAMEDAY = ['static/css/precompiled_css/jquery-ui-1.8.13.custom.css',
                       'static/css/precompiled_css/jquery.fancybox.css',
                       'static/css/precompiled_css/tablesorter.css',
                       'static/css/less_css/tba_style.gameday.css',
                       ]

SCRIPTS_MAIN_OUT = 'static/javascript/tba_combined_js.main.min.js'
SCRIPTS_GAMEDAY_OUT = 'static/javascript/tba_combined_js.gameday.min.js'
STYLESHEETS_MAIN_OUT = 'static/css/tba_combined_style.main.min.css'
STYLESHEETS_GAMEDAY_OUT = 'static/css/tba_combined_style.gameday.min.css'


def compress(in_files, out_file, in_type='js', verbose=False,
             temp_file='.temp'):
    temp = open(temp_file, 'w')
    for f in in_files:
        fh = open(f)
        data = fh.read() + '\n'
        fh.close()

        temp.write(data)

        print ' + %s' % f
    temp.close()

    options = ['-o "%s"' % out_file,
               '--type %s' % in_type]

    if verbose:
        options.append('-v')

    os.system('java -jar "%s" %s "%s"' % (YUI_COMPRESSOR,
                                          ' '.join(options),
                                          temp_file))

    org_size = os.path.getsize(temp_file)
    new_size = os.path.getsize(out_file)

    print '=> %s' % out_file
    print 'Original: %.2f kB' % (org_size / 1024.0)
    print 'Compressed: %.2f kB' % (new_size / 1024.0)
    print 'Reduction: %.1f%%' % (float(org_size - new_size) / org_size * 100)
    print ''


def main(kind=None):
    if kind == 'js' or kind == None:
        print 'Compressing Main JavaScript...'
        compress(SCRIPTS_MAIN, SCRIPTS_MAIN_OUT, 'js')
    
        print 'Compressing GameDay JavaScript...'
        compress(SCRIPTS_GAMEDAY, SCRIPTS_GAMEDAY_OUT, 'js')

    if kind == 'css' or kind == None:
        print 'Compressing Main CSS...'
        compress(STYLESHEETS_MAIN, STYLESHEETS_MAIN_OUT, 'css')
        
        print 'Compressing GameDay CSS...'
        compress(STYLESHEETS_GAMEDAY, STYLESHEETS_GAMEDAY_OUT, 'css')

if __name__ == '__main__':
    parser = optparse.OptionParser()
    options, args = parser.parse_args()
    if len(args) < 1:
        main()
    else:
        main(args[0])<|MERGE_RESOLUTION|>--- conflicted
+++ resolved
@@ -16,12 +16,9 @@
                 'static/javascript/bootstrap_js/bootstrap.js',
                 'static/javascript/bootstrap_js/bootstrap-typeahead.js',
                 'static/javascript/tba_js/tablesorter.js',
-<<<<<<< HEAD
                 'static/javascript/tba_js/tba_firebase.js',
-=======
                 'static/javascript/tba_js/tba_charts.js',
                 'static/javascript/tba_js/tba_countdown.js',
->>>>>>> 1f54673b
                 'static/javascript/tba_js/tba.js',
                 ]
 
