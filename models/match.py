import json

from google.appengine.ext import db

from models.event import Event

class Match(db.Model):
    """
    Matches represent individual matches at Events.
    Matches have many Videos.
    Matches have many Alliances.
    key_name is like 2010ct_qm10 or 2010ct_sf1m2
    """
    
    COMP_LEVELS = ["qm", "ef", "qf", "sf", "f"]
    COMP_LEVELS_VERBOSE = {
        "qm": "Quals",
        "ef": "Eighths",
        "qf": "Quarters",
        "sf": "Semis",
        "f": "Finals",
    }
        
    FRC_GAMES = [
        "frc_2012_rebr",
        "frc_2011_logo",
        "frc_2010_bkwy",
        "frc_2009_lncy",
        "frc_2008_ovdr",
        "frc_2007_rkrl",
        "frc_2006_amhi",
        "frc_2005_trpl",
        "frc_2004_frnz",
        "frc_2003_stck",
        "frc_2002_znzl",
        "frc_2001_dbdy",
        "frc_2000_coop",
        "frc_1999_trbl",
        "frc_1998_lddr",
        "frc_1997_trdt",
        "frc_1996_hxgn",
        "frc_1995_rmpr",
        "frc_1994_tpwr",
        "frc_1993_rgrg",
        "frc_1992_maiz",
        "frc_unknown",
    ]
    
    FRC_GAMES_BY_YEAR = {
        2012: "frc_2012_rebr",
        2011: "frc_2011_logo",
        2010: "frc_2010_bkwy",
        2009: "frc_2009_lncy",
        2008: "frc_2008_ovdr",
        2007: "frc_2007_rkrl",
        2006: "frc_2006_amhi",
        2005: "frc_2005_trpl",
        2004: "frc_2004_frnz",
        2003: "frc_2003_stck",
        2002: "frc_2002_znzl",
        2001: "frc_2001_dbdy",
        2000: "frc_2000_coop",
        1999: "frc_1999_trbl",
        1998: "frc_1998_lddr",
        1997: "frc_1997_trdt",
        1996: "frc_1996_hxgn",
        1995: "frc_1995_rmpr",
        1994: "frc_1994_tpwr",
        1993: "frc_1993_rgrg",
        1992: "frc_1992_maiz",
    }
    
    alliances_json = db.StringProperty(required=True, indexed=False) #JSON dictionary with alliances and scores.
    
    # {
    # "red": {
    #    "teams": ["frc177", "frc195", "frc125"], # These are Team keys
    #    "score": 25
    # },
    # "blue": {
    #    "teams": ["frc433", "frc254", "frc222"],
    #    "score": 12
    # }
    # }
    
    comp_level = db.StringProperty(required=True, choices=set(COMP_LEVELS))
    event = db.ReferenceProperty(Event, required=True)
    game = db.StringProperty(required=True,choices=set(FRC_GAMES), indexed=False)
    match_number = db.IntegerProperty(required=True, indexed=False)
    no_auto_update = db.BooleanProperty(default=False, indexed=False) #Set to True after manual update
    set_number = db.IntegerProperty(required=True, indexed=False)
    team_key_names = db.StringListProperty(required=True) #list of teams in Match, for indexing.
    time = db.DateTimeProperty(indexed=False)
    youtube_videos = db.StringListProperty() # list of Youtube IDs
    tba_videos = db.StringListProperty() # list of filetypes a TBA video exists for
    
    def __init__(self, *args, **kw):
        self._alliances = None
        self._winning_alliance = None
        super(Match, self).__init__(*args, **kw)
    
    @property
    def alliances(self):
        """
        Lazy load alliances_json
        """
        if self._alliances is None:
            self._alliances = json.loads(self.alliances_json)
        return self._alliances

    @property
    def winning_alliance(self):
        if self._winning_alliance is None:
            highest_score = 0
            for alliance in self.alliances:
                if int(self.alliances[alliance]["score"]) > highest_score:
                    highest_score = int(self.alliances[alliance]["score"])
                    self._winning_alliance = alliance
                elif int(self.alliances[alliance]["score"]) == highest_score:
                    self._winning_alliance = ""
        return self._winning_alliance

    @property
    def event_key_name(self):
        return Match.event.get_value_for_datastore(self).name()
    
    @property
    def key_name(self):
        if self.comp_level == "qm":
            return self.event_key_name + '_qm' + str(self.match_number)
        else:
            return (self.event_key_name + '_' + self.comp_level +
                str(self.set_number) + 'm' + str(self.match_number))

    @property
    def has_been_played(self):
        """If there are scores, it's been played"""
        for alliance in self.alliances:
            if self.alliances[alliance]["score"] is not None:
                return True
        return False
    
    @property
    def verbose_name(self):
        if self.comp_level == "qm" or self.comp_level == "f":
            return "%s %s" % (self.COMP_LEVELS_VERBOSE[self.comp_level], self.match_number)
        else:
            return "%s %s Match %s" % (self.COMP_LEVELS_VERBOSE[self.comp_level], self.set_number, self.match_number)
    
    @property
    def has_video(self):
        return (len(self.youtube_videos) + len(self.tba_videos)) > 0
    
    @property
    def details_url(self):
<<<<<<< HEAD
        return "/match/%s" % self.get_key_name()
=======
        return "/match/%s" % self.key_name

    @classmethod
    def getKeyName(self, event, comp_level, set_number, match_number):
        if comp_level == "qm":
            return "%s_qm%s" % (event.key_name, match_number)
        else:
            return "%s_%s%sm%s" % (event.key_name, comp_level, set_number, match_number)
>>>>>>> e24dd3c1
<|MERGE_RESOLUTION|>--- conflicted
+++ resolved
@@ -153,9 +153,6 @@
     
     @property
     def details_url(self):
-<<<<<<< HEAD
-        return "/match/%s" % self.get_key_name()
-=======
         return "/match/%s" % self.key_name
 
     @classmethod
@@ -163,5 +160,4 @@
         if comp_level == "qm":
             return "%s_qm%s" % (event.key_name, match_number)
         else:
-            return "%s_%s%sm%s" % (event.key_name, comp_level, set_number, match_number)
->>>>>>> e24dd3c1
+            return "%s_%s%sm%s" % (event.key_name, comp_level, set_number, match_number)