--- conflicted
+++ resolved
@@ -47,7 +47,6 @@
         self._webcast = None
         super(Event, self).__init__(*args, **kw)
     
-<<<<<<< HEAD
     @ndb.tasklet
     def get_awards_async(self):
         from models.award import Award
@@ -56,20 +55,10 @@
 
     @property
     def awards(self):
-        # This import is ugly, and maybe all the models should be in one file again -gregmarra 20121006
-=======
-    def prepAwards(self):
-        if self._awards_future is None:
-            self._awards_future = award.Award.query(Award.event == self.key).fetch_async(500)
-
-    @property
-    def awards(self):
->>>>>>> 7aaf6af7
         if self._awards is None:
             self.get_awards_async().wait()
         return self._awards
 
-<<<<<<< HEAD
     @ndb.tasklet
     def get_matches_async(self):
         from models.match import Match
@@ -78,15 +67,6 @@
 
     @property
     def matches(self):
-        # This import is ugly, and maybe all the models should be in one file again -gregmarra 20121006
-=======
-    def prepMatches(self):
-        if self._matches_future is None:
-            self._matches_future = match.Match.query(Match.event == self.key).fetch_async(500)
-
-    @property
-    def matches(self):
->>>>>>> 7aaf6af7
         if self._matches is None:
             if self._matches is None:
                 self.get_matches_async().wait()
@@ -109,7 +89,6 @@
     def within_a_day(self):
         return self.withinDays(-1, 1)
 
-<<<<<<< HEAD
     @ndb.tasklet
     def get_teams_async(self):
         from models.event_team import EventTeam
@@ -120,19 +99,6 @@
 
     @property
     def teams(self):
-=======
-    def prepTeams(self):
-        # TODO there is a way to do this with yields such that this would be a
-        # generator function that would yield, and if two sets of ndb fetches
-        # went by would cleanly do itself without forcing a fetch.
-        # -gregmarra 20121007
-        if self._teams_future is None:
-            self._event_teams_future = event_team.EventTeam.query(EventTeam.event == self.key).fetch_async(500)
-
-    @property
-    def teams(self):
-
->>>>>>> 7aaf6af7
         if self._teams is None:
             self.get_teams_async().wait()
         return self._teams
