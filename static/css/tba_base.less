--- conflicted
+++ resolved
@@ -11,10 +11,10 @@
   margin-left: 15px;
 }
 
-<<<<<<< HEAD
 .xcharts-data {
   display: none;
-=======
+}
+
 #nav-alert-container {
   position: absolute;
   width: 100%;
@@ -27,7 +27,6 @@
   max-width: 500px;
   margin: 15px auto 0 auto;
   pointer-events: auto;
->>>>>>> f790c0c6
 }
 
 .social-icons {
